--- conflicted
+++ resolved
@@ -39,11 +39,7 @@
                   'level', 'follow_me', 'auto_advance_on_success',
                   'unlocked_levels', 'auto_expand_answer_on_success', 'auto_expand_answer_on_failure',
                   'on_vacation', 'vacation_date', 'reviews_within_day_count',
-<<<<<<< HEAD
                   'reviews_within_hour_count', "srs_counts", "minimum_wk_srs_level_to_review", "next_review_date")
-=======
-                  'reviews_within_hour_count', 'srs_counts', 'minimum_wk_srs_level_to_review')
->>>>>>> 81195cc9
 
         read_only_fields = ('id', 'name', 'api_valid', 'join_date', 'last_wanikani_sync_date', 'level',
                             'unlocked_levels', 'vacation_date', 'reviews_within_day_count',
