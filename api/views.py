--- conflicted
+++ resolved
@@ -27,8 +27,6 @@
     """
     pass
 
-
-<<<<<<< HEAD
 class ReadingViewSet(viewsets.ReadOnlyModelViewSet):
     queryset = Reading.objects.all()
     serializer_class = ReadingSerializer
@@ -46,9 +44,6 @@
 
 
 class ReviewViewSet(viewsets.ModelViewSet):
-=======
-class ReviewViewSet(ListRetrieveUpdateViewSet):
->>>>>>> cafa5678
     serializer_class = ReviewSerializer
     filter_class = ReviewFilter
 
@@ -98,12 +93,8 @@
 
         review.hidden = should_hide
         review.save()
-
-<<<<<<< HEAD
-=======
         return Response(status=status.HTTP_204_NO_CONTENT)
 
->>>>>>> cafa5678
     def get_queryset(self):
         return UserSpecific.objects.filter(user=self.request.user)
 
