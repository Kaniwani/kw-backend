--- conflicted
+++ resolved
@@ -13,7 +13,6 @@
 
 from api.decorators import checks_wanikani
 from api.filters import VocabularyFilter, ReviewFilter
-<<<<<<< HEAD
 from api.permissions import (
     IsAdminOrReadOnly,
     IsAuthenticatedOrCreating,
@@ -39,6 +38,13 @@
     RegistrationSerializer,
     ReviewCountSerializer,
 )
+from api.permissions import IsAdminOrReadOnly, IsAuthenticatedOrCreating, IsAdminOrAuthenticatedAndCreating
+from api.responses import InvalidWanikaniAPIKeyResponse
+from api.serializers import ReviewSerializer, VocabularySerializer, StubbedReviewSerializer, \
+    HyperlinkedVocabularySerializer, ReadingSerializer, LevelSerializer, ReadingSynonymSerializer, \
+    FrequentlyAskedQuestionSerializer, AnnouncementSerializer, UserSerializer, ContactSerializer, ProfileSerializer, \
+    ReportSerializer, ReportCountSerializer, ReportListSerializer, MeaningSynonymSerializer, RegistrationSerializer, \
+    ReviewCountSerializer
 from kw_webapp import constants
 from kw_webapp.forms import UserContactCustomForm
 from kw_webapp.models import (
@@ -67,30 +73,17 @@
     reset_user,
     get_users_lessons,
 )
-=======
-from api.permissions import IsAdminOrReadOnly, IsAuthenticatedOrCreating, IsAdminOrAuthenticatedAndCreating
-from api.responses import InvalidWanikaniAPIKeyResponse
-from api.serializers import ReviewSerializer, VocabularySerializer, StubbedReviewSerializer, \
-    HyperlinkedVocabularySerializer, ReadingSerializer, LevelSerializer, ReadingSynonymSerializer, \
-    FrequentlyAskedQuestionSerializer, AnnouncementSerializer, UserSerializer, ContactSerializer, ProfileSerializer, \
-    ReportSerializer, ReportCountSerializer, ReportListSerializer, MeaningSynonymSerializer, RegistrationSerializer, \
-    ReviewCountSerializer
-from kw_webapp import constants
-from kw_webapp.forms import UserContactCustomForm
 from kw_webapp.models import Vocabulary, UserSpecific, Reading, Level, AnswerSynonym, FrequentlyAskedQuestion, \
     Announcement, Profile, Report, MeaningSynonym
 from kw_webapp.tasks import get_users_current_reviews, unlock_eligible_vocab_from_levels, lock_level_for_user, \
     get_users_critical_reviews, sync_with_wk, all_srs, sync_user_profile_with_wk, user_returns_from_vacation, \
     user_begins_vacation, follow_user, reset_user, get_users_lessons, get_all_users_reviews
->>>>>>> 025404e3
 
 import logging
 
-<<<<<<< HEAD
-=======
 from kw_webapp.wanikani.exceptions import InvalidWaniKaniKey
 
->>>>>>> 025404e3
+
 logger = logging.getLogger(__name__)
 
 
@@ -187,26 +180,17 @@
     def _build_unlock_url(self, level):
         return reverse_lazy("api:level-unlock", args=(level,))
 
-<<<<<<< HEAD
-    @detail_route(methods=["POST"])
-=======
-    @detail_route(methods=['POST'])
+    @detail_route(methods=["POST"])
     @checks_wanikani
->>>>>>> 025404e3
     def unlock(self, request, pk=None):
         user = self.request.user
         requested_level = pk
         if int(requested_level) > user.profile.level:
             return Response(status=status.HTTP_403_FORBIDDEN)
 
-<<<<<<< HEAD
         unlocked_this_request, total_unlocked, locked = unlock_eligible_vocab_from_levels(
             user, requested_level
         )
-=======
-        unlocked_this_request, total_unlocked, locked = unlock_eligible_vocab_from_levels(user, requested_level)
-
->>>>>>> 025404e3
         user.profile.unlocked_levels.get_or_create(level=requested_level)
 
         return Response(
@@ -244,13 +228,8 @@
             return VocabularySerializer
 
 
-<<<<<<< HEAD
-class ReportViewSet(RequestLoggingMixin, viewsets.ModelViewSet):
+class ReportViewSet(viewsets.ModelViewSet):
     filter_fields = ("created_by", "reading")
-=======
-class ReportViewSet(viewsets.ModelViewSet):
-    filter_fields = ('created_by', 'reading')
->>>>>>> 025404e3
     serializer_class = ReportSerializer
     permission_classes = (IsAdminOrAuthenticatedAndCreating,)
 
@@ -435,14 +414,7 @@
         return Response(status=status.HTTP_204_NO_CONTENT)
 
     def get_queryset(self):
-<<<<<<< HEAD
-        return UserSpecific.objects.filter(
-            user=self.request.user,
-            wanikani_srs_numeric__gte=self.request.user.profile.get_minimum_wk_srs_threshold_for_review(),
-        )
-=======
         return get_all_users_reviews(self.request.user)
->>>>>>> 025404e3
 
 
 class FrequentlyAskedQuestionViewSet(viewsets.ModelViewSet):
@@ -468,13 +440,7 @@
         serializer.save(creator=self.request.user)
 
 
-<<<<<<< HEAD
-class UserViewSet(
-    RequestLoggingMixin, viewsets.GenericViewSet, generics.ListCreateAPIView
-):
-=======
 class UserViewSet(viewsets.GenericViewSet, generics.ListCreateAPIView):
->>>>>>> 025404e3
     """
     Endpoint for user and internally nested profiles. Used primarily for updating user profiles, and creation of users.
 
@@ -530,12 +496,8 @@
         new_review_count = get_users_current_reviews(request.user).count()
         return Response({"review_count": new_review_count})
 
-<<<<<<< HEAD
-    @list_route(methods=["POST"])
-=======
     @list_route(methods=['POST'])
     @checks_wanikani
->>>>>>> 025404e3
     def reset(self, request):
         reset_to_level = int(request.data["level"]) if "level" in request.data else None
         if reset_to_level is None:
@@ -544,13 +506,7 @@
         return Response({"message": "Your account has been reset"})
 
 
-<<<<<<< HEAD
-class ProfileViewSet(
-    RequestLoggingMixin, ListRetrieveUpdateViewSet, viewsets.GenericViewSet
-):
-=======
 class ProfileViewSet(ListRetrieveUpdateViewSet, viewsets.GenericViewSet):
->>>>>>> 025404e3
     """
     Profile model view set, for INTERNAL TESTING USE ONLY.
     """
@@ -593,13 +549,7 @@
         return serializer
 
 
-<<<<<<< HEAD
-class ContactViewSet(
-    RequestLoggingMixin, generics.CreateAPIView, viewsets.GenericViewSet
-):
-=======
 class ContactViewSet(generics.CreateAPIView, viewsets.GenericViewSet):
->>>>>>> 025404e3
     """
     Endpoint for contacting the developers. POSTing to this endpoint will send us an email.
     """
@@ -615,9 +565,4 @@
         if not form.is_valid():
             return Response(form.errors, status=status.HTTP_400_BAD_REQUEST)
         form.save()
-        return Response(status=status.HTTP_202_ACCEPTED)
-<<<<<<< HEAD
-        # return Response({"detail": "Successfully sent contact email"}, status=status.HTTP_202_ACCEPTED)
-=======
-
->>>>>>> 025404e3
+        return Response(status=status.HTTP_202_ACCEPTED)