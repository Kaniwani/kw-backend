--- conflicted
+++ resolved
@@ -167,13 +167,8 @@
     'django.contrib.sites',
     'django.contrib.messages',
     'django.contrib.staticfiles',
-<<<<<<< HEAD
-    'rest_framework',
-=======
     'django_celery_beat',
     'rest_framework',
-    'kw_webapp.apps.KaniwaniConfig',
->>>>>>> 25b34cef
     'debug_toolbar',
     'rest_framework.authtoken',
     'corsheaders',
