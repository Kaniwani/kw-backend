--- conflicted
+++ resolved
@@ -59,7 +59,6 @@
             "when": "midnight",
             "backupCount": "30",
         },
-<<<<<<< HEAD
         "request_log": {
             "formatter": "request",
             "level": "INFO",
@@ -69,9 +68,6 @@
             "backupCount": "5",
         },
         "django.server": DEFAULT_LOGGING["handlers"]["django.server"],
-=======
-        'django.server': DEFAULT_LOGGING['handlers']['django.server'],
->>>>>>> 025404e3
     },
     "loggers": {
         # ROOT LOGGER
@@ -87,23 +83,10 @@
             "handlers": ["console", "app_log", "sentry"],
             "propagate": False,
         },
-<<<<<<< HEAD
-        # Used for drf-tracking which logs all request/response info. For later shipping to ELK
-        "KW.LoggingMiddleware": {
-            "level": LOGLEVEL,
-            "handlers": ["request_log"],
-            "propagate": False,
-        },
         "celery": {
             "handlers": ["sentry", "console"],
             "level": LOGLEVEL,
             "propagate": False,
-=======
-        'celery': {
-            'handlers': ['sentry', 'console'],
-            'level': LOGLEVEL,
-            'propagate': False
->>>>>>> 025404e3
         },
         "django.server": DEFAULT_LOGGING["loggers"]["django.server"],
     },
@@ -114,17 +97,10 @@
 
 CELERY_RESULT_BACKEND = REDIS_URL["LOCATION"]
 CELERYD_HIJACK_ROOT_LOGGER = False
-<<<<<<< HEAD
-CELERY_BROKER_URL = "redis://localhost:6379/0"
-CELERY_ACCEPT_CONTENT = ["application/json"]
-CELERY_TASK_SERIALIZER = "json"
-CELERY_RESULTS_SERIALIZER = "json"
-=======
 CELERY_BROKER_URL = REDIS_URL["LOCATION"]
 CELERY_ACCEPT_CONTENT = ['application/json']
 CELERY_TASK_SERIALIZER = 'json'
 CELERY_RESULTS_SERIALIZER = 'json'
->>>>>>> 025404e3
 CELERY_TIMEZONE = MY_TIME_ZONE
 CELERY_BEAT_SCHEDULE = {
     "all_user_srs_every_hour": {
@@ -153,7 +129,6 @@
 LOGIN_URL = "/api/v1/auth/login/"
 
 INSTALLED_APPS = (
-<<<<<<< HEAD
     "django.contrib.contenttypes",
     "kw_webapp.apps.KaniwaniConfig",
     "django.contrib.admin",
@@ -169,24 +144,6 @@
     "corsheaders",
     "djoser",
     "raven.contrib.django.raven_compat",
-    "rest_framework_tracking",
-=======
-    'django.contrib.contenttypes',
-    'kw_webapp.apps.KaniwaniConfig',
-    'django.contrib.admin',
-    'django.contrib.auth',
-    'django.contrib.humanize',
-    'django.contrib.sessions',
-    'django.contrib.sites',
-    'django.contrib.messages',
-    'django.contrib.staticfiles',
-    'rest_framework',
-    'debug_toolbar',
-    'rest_framework.authtoken',
-    'corsheaders',
-    'djoser',
-    'raven.contrib.django.raven_compat',
->>>>>>> 025404e3
 )
 
 MIDDLEWARE = [
@@ -222,13 +179,9 @@
     "DEFAULT_FILTER_BACKENDS": ("django_filters.rest_framework.DjangoFilterBackend",),
 }
 
-<<<<<<< HEAD
-CACHES = {"default": env.cache("REDIS_URL", default="rediscache://127.0.0.1:6379/0")}
-=======
 CACHES = {
     'default': REDIS_URL
 }
->>>>>>> 025404e3
 
 ROOT_URLCONF = "KW.urls"
 
@@ -241,13 +194,9 @@
 TIME_ZONE = MY_TIME_ZONE
 SITE_ID = 1
 
-<<<<<<< HEAD
-DATABASES = {"default": env.db(default="sqlite://db.sqlite3")}
-=======
 DATABASES = {
     'default': env.db('DATABASE_URL', default="sqlite://db.sqlite3")
 }
->>>>>>> 025404e3
 
 DB_ENGINE = DATABASES["default"]["ENGINE"].split(".")[-1]
 
@@ -300,15 +249,8 @@
     "PASSWORD_RESET_CONFIRM_URL": "password-reset/{uid}/{token}",
 }
 
-<<<<<<< HEAD
 RAVEN_CONFIG = (
     {"dsn": env("RAVEN_DSN"), "release": env("RELEASE", default="UNKNOWN")}
     if not DEBUG
     else {}
 )
-=======
-RAVEN_CONFIG = {
-    'dsn': env("RAVEN_DSN"),
-    'release': env("RELEASE", default="UNKNOWN")
-} if not DEBUG else {}
->>>>>>> 025404e3
