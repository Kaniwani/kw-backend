from contact_form.views import ContactFormView
from django.conf.urls import include, url

from django.contrib import admin
from django.views.generic import TemplateView
from rest_framework import routers

import kw_webapp
from KW import settings
from kw_webapp.forms import UserLoginForm, PasswordResetFormCustom, UserContactCustomForm
from kw_webapp.views import Logout
from kw_webapp.views import Register

admin.autodiscover()

urlpatterns = (
    url(r'^$', 'kw_webapp.views.home', name='home'),

    ##API
    url(r'^api/v1/', include('api.urls', namespace='api')),
    ##DOCS
    url(r'^docs/', include('rest_framework_docs.urls')),
<<<<<<< HEAD
   
=======
>>>>>>> cafa5678

    ##All Auth Stuff
    url(r'^auth/login/$', 'django.contrib.auth.views.login',
        {'template_name': 'registration/login.html',
         'authentication_form': UserLoginForm},
        name="login"),
    url(r'^auth/register/$', Register.as_view(), name="register"),
    url(r'^auth/logout/$', Logout.as_view(), name="logout"),
    url(r'^auth/password_reset/$', 'django.contrib.auth.views.password_reset',
        name="password_reset",
        kwargs={"template_name": "registration/password_reset_form.html",
                "password_reset_form": PasswordResetFormCustom}),

    url(r'^auth/password_reset/sent/$', 'django.contrib.auth.views.password_reset_done',
        name="password_reset_done",
        kwargs={"template_name": "registration/password_reset_done.html"}),
    url(r'^auth/password_reset/(?P<uidb64>[0-9A-Za-z]+)-(?P<token>.+)/$',
        'django.contrib.auth.views.password_reset_confirm', name='password_reset_confirm'),
    url(r'^auth/password_reset/complete/$', 'django.contrib.auth.views.password_reset_complete',
        name="password_reset_complete"),
    url(r'^admin/', include(admin.site.urls)),

    ##Contact-related views.
    url(r'^contact/$', ContactFormView.as_view(form_class=UserContactCustomForm), name="contact_form"),
    url(r'^contact/sent/$', TemplateView.as_view(template_name="contact_form/contact_form_sent.html"),
        name='contact_form_sent'),

    ##KW SRS Stuff.
    url(r'^kw/', include('kw_webapp.urls', namespace='kw'))
)

if settings.DEBUG:
    import debug_toolbar
    urlpatterns += (
        url(r'^__debug__/', include(debug_toolbar.urls)),
    )<|MERGE_RESOLUTION|>--- conflicted
+++ resolved
@@ -20,10 +20,7 @@
     url(r'^api/v1/', include('api.urls', namespace='api')),
     ##DOCS
     url(r'^docs/', include('rest_framework_docs.urls')),
-<<<<<<< HEAD
-   
-=======
->>>>>>> cafa5678
+
 
     ##All Auth Stuff
     url(r'^auth/login/$', 'django.contrib.auth.views.login',
