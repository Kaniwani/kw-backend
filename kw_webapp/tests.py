from django.contrib.auth.models import User, AnonymousUser
from django.core.exceptions import ValidationError
from django.http import Http404
from django.test import TestCase, RequestFactory
from django.test import Client
import kw_webapp.views

# Create your tests here.
from kw_webapp.models import Profile, Vocabulary, Reading, UserSpecific, Synonym
from kw_webapp.tasks import all_srs, past_time, get_vocab_by_meaning, associate_vocab_to_user, \
    build_API_sync_string_for_user, create_new_vocabulary

## Helper Methods
def create_user(username):
    u = User.objects.create(username=username)
    return u
def create_userspecific(vocabulary, user):
    u = UserSpecific.objects.create(vocabulary=vocabulary, user=user)
    u.save()
    return u
def create_profile(user, api_key, level):
    p = Profile.objects.create(user=user, api_key=api_key, level=level)
    return p
def create_vocab(meaning):
    v = Vocabulary.objects.create(meaning=meaning)
    return v
def create_reading(vocab, reading, character, level):
    r = Reading.objects.create(vocabulary=vocab,
                               kana=reading, level=level, character=character)
    return r

class TestModels(TestCase):
    def setUp(self):
        self.c = Client()
        self.user = create_user("Tadgh")
        self.vocabulary = create_vocab("cat")
        self.review = create_userspecific(self.vocabulary, self.user)
        self.review.synonym_set.get_or_create(text="minou")

    def test_adding_synonym_works(self):
        self.review.synonym_set.get_or_create(text="une petite chatte")
        self.assertEqual(2, len(self.review.synonym_set.all()))

    def test_removing_synonym_by_lookup_works(self):
        remove_text = "minou"
        self.review.remove_synonym(remove_text)
        self.assertNotIn(remove_text, self.review.synonyms_list())

    def test_removing_nonexistent_synonym_fails(self):
        remove_text = "un chien"
        self.assertRaises(Synonym.DoesNotExist, self.review.remove_synonym, remove_text)

    def test_removing_synonym_by_object_works(self):
        synonym, created = self.review.synonym_set.get_or_create(text="minou")
        self.review.synonym_set.remove(synonym)

    def test_reading_clean_fails_with_invalid_levels_too_high(self):
        v = create_vocab("cat")
        r = create_reading(v,  "ねこ", "ねこ", 51)

        self.assertRaises(ValidationError, r.clean_fields)

    def test_reading_clean_fails_with_invalid_levels_too_low(self):
        v = create_vocab("cat")
        r = create_reading(v,  "ねこ", "ねこ", 0)

        self.assertRaises(ValidationError, r.clean_fields)

<<<<<<< HEAD
    def test_vocab_num_options_is_correct(self):
        v = create_vocab("cat")
        r = create_reading(v,  "ねこ", "ねこ", 2)
        r = create_reading(v,  "ねこな", "猫", 1)

        self.assertEqual(v.num_options(), 2)
=======
    def test_vocab_number_readings_is_correct(self):
        r = create_reading(self.vocabulary,  "ねこ", "ねこ", 2)
        r = create_reading(self.vocabulary,  "ねこな", "猫", 1)
        self.assertEqual(self.vocabulary.reading_count(), 2)
>>>>>>> 47cb14b4

    def test_available_readings_returns_only_readings_youve_unlocked(self):
        v = create_vocab("cat")
        r = create_reading(v,  "ねこ", "ねこ", 5)
        r = create_reading(v,  "ねこな", "猫", 1)

        self.assertTrue(len(v.available_readings(2)) == 1)

<<<<<<< HEAD
    def test_synonym_adding(self):
        u = create_user("Tadgh")
        review = create_full_user_specific("cat", u)

        review.synonym_set.get_or_create(text="kitty")

        self.assertIn("kitty", [synonym.text for synonym in review.synonym_set.all()])

=======
>>>>>>> 47cb14b4
class TestCeleryTasks(TestCase):
    def setUp(self):
        self.user = create_user("Tadgh")
        self.vocabulary = create_vocab("cat")
        self.review = create_userspecific(self.vocabulary, self.user)

    def test_userspecifics_needing_review_are_flagged(self):
        self.review.needs_review = False
        self.review.last_studied = past_time(5)
        self.review.save()
        all_srs()
        review = UserSpecific.objects.get(pk=self.review.id)
        self.assertTrue(review.needs_review)

    def test_get_vocab_by_meaning_gets_correct_vocab(self):
        vocab_id = self.vocabulary.id
        found_vocab = get_vocab_by_meaning("cat")
        self.assertEqual(vocab_id, found_vocab.id)

    def test_get_vocab_by_meaning_raises_error_on_unknown_meaning(self):
        self.assertRaises(Vocabulary.DoesNotExist, get_vocab_by_meaning, "dog!")

    def test_associate_vocab_to_user_successfully_creates_review(self):
        review = associate_vocab_to_user(self.vocabulary, self.user)
        self.assertTrue(review.needs_review is True)

    def test_building_api_string_adds_correct_levels(self):
        p = create_profile(self.user, "test", 5)
        p.unlocked_levels.create(level=5)
        p.unlocked_levels.create(level=3)
        p.unlocked_levels.create(level=1)
        p.save()

        api_call = build_API_sync_string_for_user(self.user)
        correct_string = "https://www.wanikani.com/api/user/test/vocabulary/5,3,"

        self.assertEqual(correct_string, api_call)

    def test_create_new_vocab_based_on_json_works(self):
        vocab_json = {"character": "bleh", "kana": "bleh", "meaning": "two", "level": 1, "user_specific": {"srs": "burned","srs_numeric": 9,"unlocked_date": 1382674360,"available_date": 1398364200,"burned": True,"burned_date": 1398364287,"meaning_correct": 8,"meaning_incorrect": 0,"meaning_max_streak": 8,"meaning_current_streak": 8,"reading_correct": 8,"reading_incorrect": 0,"reading_max_streak": 8,"reading_current_streak": 8,"meaning_note": None,"user_synonyms": None,"reading_note": None}}
        vocab = create_new_vocabulary(vocab_json)
        self.assertIsInstance(vocab, Vocabulary)



class TestViews(TestCase):
    def setUp(self):
        self.c = Client()
        self.user = create_user("user1")
        self.factory = RequestFactory()
        self.cat_vocab = create_vocab("cat")

    def test_review_requires_login(self):
        request = self.factory.get('/kw/review/')
        request.user = AnonymousUser()
        generic_view = kw_webapp.views.RecordAnswer.as_view()
        response = generic_view(request)
        self.assertEqual(response.status_code, 302)

    def test_recording_answer_works_on_correct_answer(self):
        us = create_userspecific(self.cat_vocab, self.user)

        #Generate and pass off the request
        request = self.factory.post('/kw/record_answer/', {'user_correct': "true", 'user_specific_id': us.id, 'wrong_before':'false'})
        request.user = AnonymousUser()
        generic_view = kw_webapp.views.RecordAnswer.as_view()
        generic_view(request)

        us = UserSpecific.objects.get(pk=us.id)
        recorded_properly = us.correct == 1 and us.streak == 1 and us.needs_review is False
        self.assertTrue(recorded_properly)

    def test_wrong_answer_records_failure(self):
        vocab = create_vocab("dog")
        us = create_userspecific(vocab, self.user)

        #Generate and pass off the request
        request = self.factory.post('/kw/record_answer/', {'user_correct': "false", 'user_specific_id': us.id,  'wrong_before':'false'})
        request.user = AnonymousUser()
        generic_view =kw_webapp.views.RecordAnswer.as_view()
        response = generic_view(request)

        #grab it again and ensure it's correct.
        us = UserSpecific.objects.get(pk=us.id)
        recorded_properly = (us.incorrect == 1 and us.streak == 0 and us.needs_review is True)
        self.assertTrue(recorded_properly)

    def test_nonexistent_user_specific_id_raises_error_in_record_answer(self):

        #Generate and pass off the request
        request = self.factory.post('/kw/record_answer/', {'user_correct': "true", 'user_specific_id': 150, 'wrong_before':'false'})
        request.user = AnonymousUser()
        generic_view = kw_webapp.views.RecordAnswer.as_view()

        self.assertRaises(Http404, generic_view, request)

   # def test_vocab_page_contains_only_unlocked_vocab(self):
   #     u = create_user("Tadgh")
   #     v1 = create_vocab("cat")
   #     r1 = create_reading(v1, "猫", "ねこ", 5)
   #     v2 = create_vocab("dog")
   #     r2 = create_reading(v2, "犬", "いぬ", 5)
   #     review = create_userspecific(v1, u)
   #     request = self.factory.get('/kw/vocabulary')
   #     request.user = u
   #     returned_response = kw_webapp.views.UnlockedVocab.as_view()(request).render().content
   #     self.assertIn("cat", str(returned_response))
<|MERGE_RESOLUTION|>--- conflicted
+++ resolved
@@ -14,16 +14,20 @@
 def create_user(username):
     u = User.objects.create(username=username)
     return u
+
 def create_userspecific(vocabulary, user):
     u = UserSpecific.objects.create(vocabulary=vocabulary, user=user)
     u.save()
     return u
+
 def create_profile(user, api_key, level):
     p = Profile.objects.create(user=user, api_key=api_key, level=level)
     return p
+
 def create_vocab(meaning):
     v = Vocabulary.objects.create(meaning=meaning)
     return v
+
 def create_reading(vocab, reading, character, level):
     r = Reading.objects.create(vocabulary=vocab,
                                kana=reading, level=level, character=character)
@@ -66,19 +70,10 @@
 
         self.assertRaises(ValidationError, r.clean_fields)
 
-<<<<<<< HEAD
-    def test_vocab_num_options_is_correct(self):
-        v = create_vocab("cat")
-        r = create_reading(v,  "ねこ", "ねこ", 2)
-        r = create_reading(v,  "ねこな", "猫", 1)
-
-        self.assertEqual(v.num_options(), 2)
-=======
     def test_vocab_number_readings_is_correct(self):
         r = create_reading(self.vocabulary,  "ねこ", "ねこ", 2)
         r = create_reading(self.vocabulary,  "ねこな", "猫", 1)
         self.assertEqual(self.vocabulary.reading_count(), 2)
->>>>>>> 47cb14b4
 
     def test_available_readings_returns_only_readings_youve_unlocked(self):
         v = create_vocab("cat")
@@ -87,17 +82,14 @@
 
         self.assertTrue(len(v.available_readings(2)) == 1)
 
-<<<<<<< HEAD
     def test_synonym_adding(self):
-        u = create_user("Tadgh")
-        review = create_full_user_specific("cat", u)
+
+        review = create_userspecific(self.vocabulary, self.user)
 
         review.synonym_set.get_or_create(text="kitty")
 
         self.assertIn("kitty", [synonym.text for synonym in review.synonym_set.all()])
 
-=======
->>>>>>> 47cb14b4
 class TestCeleryTasks(TestCase):
     def setUp(self):
         self.user = create_user("Tadgh")
