import re
from copy import deepcopy

import responses
import time
from django.test import TestCase
from django.utils import timezone
from kw_webapp import constants
from kw_webapp.models import Vocabulary, UserSpecific, MeaningSynonym, AnswerSynonym
<<<<<<< HEAD
from kw_webapp.tasks import (
    create_new_vocabulary,
    past_time,
    all_srs,
    associate_vocab_to_user,
    build_API_sync_string_for_user,
    sync_unlocked_vocab_with_wk,
    lock_level_for_user,
    unlock_all_possible_levels_for_user,
    build_API_sync_string_for_user_for_levels,
    user_returns_from_vacation,
    get_users_future_reviews,
    sync_all_users_to_wk,
    reset_user,
    get_users_current_reviews,
    reset_levels,
    get_users_lessons,
    get_vocab_by_kanji,
    build_user_information_api_string,
    get_level_pages,
)
=======
from kw_webapp.tasks import create_new_vocabulary, past_time, all_srs, associate_vocab_to_user, \
    build_API_sync_string_for_user, sync_unlocked_vocab_with_wk, \
    lock_level_for_user, unlock_all_possible_levels_for_user, build_API_sync_string_for_user_for_levels, \
    user_returns_from_vacation, get_users_future_reviews, sync_all_users_to_wk, \
    reset_user, get_users_current_reviews, reset_levels, get_users_lessons, get_vocab_by_kanji, \
    build_user_information_api_string, get_level_pages, sync_with_wk
>>>>>>> 025404e3
from kw_webapp.tests import sample_api_responses
from kw_webapp.tests.sample_api_responses import single_vocab_requested_information
from kw_webapp.tests.utils import (
    create_review,
    create_vocab,
    create_user,
    create_profile,
    create_reading,
    create_review_for_specific_time,
    mock_vocab_list_response_with_single_vocabulary,
    mock_user_info_response,
)
from kw_webapp.utils import generate_user_stats, one_time_merge_level


class TestTasks(TestCase):
    def setUp(self):
        self.user = create_user("Tadgh")
        create_profile(self.user, "any_key", 5)
        self.vocabulary = create_vocab("radioactive bat")
        self.reading = create_reading(self.vocabulary, "ねこ", "猫", 2)
        self.review = create_review(self.vocabulary, self.user)
        self._vocab_api_regex = re.compile("https://www\.wanikani\.com/api/user/.*")

    def testLevelPageCreator(self):
        flat_list = [1, 2, 3, 4, 5, 6, 7, 8, 9, 10]
        pages = get_level_pages(flat_list)
        self.assertEqual(len(pages), 2)
        self.assertListEqual(pages[0], [1, 2, 3, 4, 5])
        self.assertListEqual(pages[1], [6, 7, 8, 9, 10])

    def test_userspecifics_needing_review_are_flagged(self):
        self.review.needs_review = False
        self.review.last_studied = past_time(5)
        self.review.save()
        all_srs()
        review = UserSpecific.objects.get(pk=self.review.id)
        self.assertTrue(review.needs_review)

    def test_associate_vocab_to_user_successfully_creates_review(self):
        new_vocab = create_vocab("dishwasher")

        review, created = associate_vocab_to_user(new_vocab, self.user)

        self.assertTrue(review.needs_review is True)
        self.assertTrue(created)

    def test_building_api_string_adds_correct_levels(self):
        self.user.profile.unlocked_levels.get_or_create(level=5)
        self.user.profile.unlocked_levels.get_or_create(level=3)
        self.user.profile.unlocked_levels.get_or_create(level=1)
        self.user.profile.save()

        api_call = build_API_sync_string_for_user(self.user)
        correct_string = "https://www.wanikani.com/api/user/any_key/vocabulary/5,3,1"

        self.assertEqual(correct_string, api_call)

    def test_locking_level_removes_all_reviews_at_that_level(self):
        self.vocabulary.readings.create(level=5, kana="猫", character="whatever")
        self.vocabulary.readings.create(level=5, kana="猫二", character="whatever2")

        lock_level_for_user(5, self.user)

        available_reviews = UserSpecific.objects.filter(
            user=self.user, vocabulary__readings__level=5
        ).all()
        self.assertFalse(available_reviews)

    def test_locking_level_removes_level_from_unlocked_list(self):
        self.user.profile.unlocked_levels.get_or_create(level=7)
        self.user.profile.unlocked_levels.get_or_create(level=6)
        self.vocabulary.readings.create(level=6, kana="猫二", character="whatever2")

        lock_level_for_user(6, self.user)
        self.assertListEqual(self.user.profile.unlocked_levels_list(), [5, 7])

    def test_create_new_vocab_based_on_json_works(self):
        vocab = create_new_vocabulary(single_vocab_requested_information)
        self.assertIsInstance(vocab, Vocabulary)

    @responses.activate
    def test_creating_new_synonyms_on_sync(self):
        resp_body = deepcopy(sample_api_responses.single_vocab_response)
        resp_body["requested_information"][0]["user_specific"]["user_synonyms"] = [
            "kitten",
            "large rat",
        ]

        responses.add(
            responses.GET,
            self._vocab_api_regex,
            json=resp_body,
            status=200,
            content_type="application/json",
        )

        sync_unlocked_vocab_with_wk(self.user)
<<<<<<< HEAD
        self.assertTrue("kitten" in self.review.synonyms_list())
        self.assertTrue("large rat" in self.review.synonyms_list())
=======

        synonyms_list = self.review.synonyms_list()
        self.assertIn("large rat", synonyms_list)
        self.assertIn("kitten", synonyms_list)
>>>>>>> 025404e3

    def test_building_unlock_all_string_works(self):
        sample_level = constants.LEVEL_MAX
        api_string = build_API_sync_string_for_user_for_levels(
            self.user, [level for level in range(1, sample_level + 1)]
        )

        expected = ",".join([str(level) for level in range(1, sample_level + 1)])

        self.assertTrue(expected in api_string)

    @responses.activate
    def test_unlock_all_unlocks_all(self):
        self.user.profile.api_valid = True
        self.user.profile.save()
        resp_body = sample_api_responses.single_vocab_response
        level_list = [level for level in range(1, self.user.profile.level + 1)]
        responses.add(
            responses.GET,
            self._vocab_api_regex,
            json=resp_body,
            status=200,
            content_type="application/json",
        )

        checked_levels, unlocked_now_count, total_unlocked_count, locked_count = unlock_all_possible_levels_for_user(
            self.user
        )

        self.assertListEqual(level_list, checked_levels)
        self.assertEqual(total_unlocked_count, 1)

    @responses.activate
    def test_syncing_vocabulary_pulls_srs_level_successfully(self):
        resp_body = sample_api_responses.single_vocab_response
        responses.add(
            responses.GET,
            self._vocab_api_regex,
            json=resp_body,
            status=200,
            content_type="application/json",
        )

        sync_unlocked_vocab_with_wk(self.user)
        newly_synced_review = UserSpecific.objects.get(
            user=self.user, vocabulary__meaning=self.vocabulary.meaning
        )

        self.assertEqual(newly_synced_review.wanikani_srs, "apprentice")
        self.assertEqual(newly_synced_review.wanikani_srs_numeric, 3)

    def test_user_returns_from_vacation_correctly_increments_review_timestamps(self):
        now = timezone.now()
        two_hours_ago = now - timezone.timedelta(hours=2)
        two_hours_from_now = now + timezone.timedelta(hours=2)
        four_hours_from_now = now + timezone.timedelta(hours=4)

        self.user.profile.on_vacation = True

        # Create review that should be reviewed never again, but got reviewed 2 hours ago.
        review = create_review(create_vocab("wazoop"), self.user)
        review.burned = True
        review.next_review_date = None
        review.last_studied = two_hours_ago
        review.save()

        self.user.profile.vacation_date = two_hours_ago
        self.user.profile.save()
        self.review.last_studied = two_hours_ago
        self.review.next_review_date = two_hours_from_now

        self.review.save()
        previously_studied = self.review.last_studied

        user_returns_from_vacation(self.user)

        self.review.refresh_from_db()
        self.assertNotEqual(self.review.last_studied, previously_studied)

        self.assertAlmostEqual(
            self.review.next_review_date,
            four_hours_from_now,
            delta=timezone.timedelta(minutes=15),
        )
        self.assertAlmostEqual(
            self.review.last_studied, now, delta=timezone.timedelta(minutes=15)
        )
        self.assertAlmostEqual(
            review.last_studied, two_hours_ago, delta=timezone.timedelta(minutes=15)
        )
        self.assertAlmostEqual(review.next_review_date, None)

    def test_users_who_are_on_vacation_are_ignored_by_all_srs_algorithm(self):
        self.review.last_studied = past_time(10)
        self.review.streak = 1
        self.review.needs_review = False
        self.review.save()

        reviews_affected = all_srs()
        self.assertEqual(reviews_affected, 1)

        self.review.last_studied = past_time(10)
        self.review.streak = 1
        self.review.needs_review = False
        self.review.save()

        self.user.profile.on_vacation = True
        self.user.profile.save()

        reviews_affected = all_srs()
        self.assertEqual(reviews_affected, 0)

    def test_returning_review_count_that_is_time_delimited_functions_correctly(self):
        new_review = create_review(create_vocab("arbitrary word"), self.user)
        new_review.needs_review = False
        more_than_24_hours_from_now = timezone.now() + timezone.timedelta(hours=25)
        new_review.next_review_date = more_than_24_hours_from_now
        new_review.save()
        self.review.next_review_date = timezone.now()
        self.review.needs_review = False
        self.review.save()

        future_reviews = get_users_future_reviews(
            self.user, time_limit=timezone.timedelta(hours=24)
        )

        self.assertEqual(future_reviews.count(), 1)

    def test_returning_future_review_count_with_invalid_time_limit_returns_empty_queryset(
        self
    ):
        self.review.next_review_date = timezone.now()
        self.review.needs_review = False
        self.review.save()

        future_reviews = get_users_future_reviews(
            self.user, time_limit=timezone.timedelta(hours=-1)
        )

        self.assertEqual(future_reviews.count(), 0)

    def test_returning_future_review_count_with_incorrect_argument_type_falls_back_to_default(
        self
    ):
        self.review.next_review_date = timezone.now()
        self.review.needs_review = False
        self.review.save()

        future_reviews = get_users_future_reviews(
            self.user, time_limit="this is not a timedelta"
        )

        self.assertGreater(future_reviews.count(), 0)

    def test_update_all_users_only_gets_active_users(self):
        user2 = create_user("sup")
        create_profile(user2, "any_key", 5)
        user2.profile.last_visit = past_time(24 * 6)
        self.user.profile.last_visit = past_time(24 * 8)
        user2.profile.save()
        self.user.profile.save()

        affected_count = sync_all_users_to_wk()
        self.assertEqual(affected_count, 1)

    @responses.activate
    def test_when_reading_level_changes_on_wanikani_we_catch_that_change_and_comply(
        self
    ):
        resp_body = sample_api_responses.single_vocab_response

        # Mock response so that the level changes on our default vocab.
        responses.add(
            responses.GET,
            self._vocab_api_regex,
            json=sample_api_responses.single_vocab_response,
            status=200,
            content_type="application/json",
        )

        sync_unlocked_vocab_with_wk(self.user)

        vocabulary = Vocabulary.objects.get(meaning="radioactive bat")

        self.assertEqual(vocabulary.readings.count(), 1)

    @responses.activate
    def test_when_wanikani_changes_meaning_no_duplicate_is_created(self):
        resp_body = deepcopy(sample_api_responses.single_vocab_response)
        resp_body["requested_information"][0]["meaning"] = "NOT radioactive bat"

        # Mock response so that the level changes on our default vocab.
        responses.add(
            responses.GET,
            build_API_sync_string_for_user_for_levels(
                self.user, [self.user.profile.level]
            ),
            json=resp_body,
            status=200,
            content_type="application/json",
        )

        sync_unlocked_vocab_with_wk(self.user)

        # Will fail if 2 vocab exist with same kanji.
        vocabulary = get_vocab_by_kanji("猫")

    @responses.activate
    def test_one_time_script_for_vocabulary_merging_works(self):
        # Merger should:
        # 1) Pull entire Wanikani vocabulary set.
        # 2) For each vocabulary, check kanji.

        # Option A:

        # 3) If multiple vocab that have a reading with that kanji are returned, Create *one* new vocab for that kanji,
        #  with current info from API.

        # 3.5) Make sure to copy over the various metadata on the reading we have previously pulled (sentences etc)

        # 4) Find all Reviews that point to any of the previous vocabulary objects.

        # 5) Find maximum of all the reviews when grouped by user. Which has highest SRS, etc. This will be the user's
        # original vocab. Probably best to confirm by checking creation date.

        # 6) Point the review's Vocabulary to the newly created vocabulary object from step 3.

        # 7) Delete all other Vocabulary that are now out of date. This should cascade deletion
        # down to the other reviews.

        # Option B: 3) If only one vocab is found for a particular kanji, we have successfully *not* created
        # duplicates, meaning the WK vocab has never changed meaning. 4) We do not have to do anything here. Woohoo!

        # Create two vocab, identical kanji, different meanings.
        v1 = create_vocab("dog")  # < -- vestigial vocab.
        v2 = create_vocab("dog, woofer, pupper")  # < -- real, current vocab.
        create_reading(v1, "doggo1", "犬", 5)
        create_reading(v2, "doggo2", "犬", 5)

        # Make it so that review 1 has overall better SRS score for the user.
        review_1 = create_review(v1, self.user)
        review_1.streak = 4
        review_1.correct = 4
        review_1.incorrect = 2
        review_1.save()

        review_2 = create_review(v2, self.user)
        review_2.streak = 2
        review_2.correct = 4
        review_2.incorrect = 3
        review_2.save()

        MeaningSynonym.objects.create(review=review_1, text="flimflammer")
        MeaningSynonym.objects.create(review=review_2, text="shazwopper")
        AnswerSynonym.objects.create(review=review_1, character="CHS1", kana="KS1")
        AnswerSynonym.objects.create(review=review_2, character="CHS2", kana="KS2")

        # Assign another user an old version of the vocab.
        user2 = create_user("asdf")
        review_3 = create_review(v1, user2)
        review_3.streak = 5
        review_3.correct = 5
        review_3.incorrect = 0
        review_3.save()

        # User now has two different vocab, each with their own meaning, however kanji are identical.

        # Pull fake "current" vocab. this response, wherein we fetch the data from WK, and it turns out we already
        # have a local vocabulary with an identical meaning (i.e., we have already stored the correct and
        # currently active vocabulary.
        responses.add(
            responses.GET,
            "https://www.wanikani.com/api/user/{}/vocabulary/{}".format(
                constants.API_KEY, self.user.profile.level
            ),
            json=sample_api_responses.single_vocab_existing_meaning_and_should_now_merge,
            status=200,
            content_type="application/json",
        )

        old_vocab = Vocabulary.objects.filter(readings__character="犬")
        self.assertEqual(old_vocab.count(), 2)

        generate_user_stats(self.user)
        one_time_merge_level(self.user.profile.level)
        generate_user_stats(self.user)

        new_vocab = Vocabulary.objects.filter(readings__character="犬")
        self.assertEqual(new_vocab.count(), 1)

        new_review = UserSpecific.objects.filter(
            user=self.user, vocabulary__readings__character="犬"
        )
        self.assertEqual(new_review.count(), 1)
        new_review = new_review[0]
        self.assertEqual(new_review.streak, review_1.streak)
        self.assertEqual(new_review.correct, review_1.correct)
        self.assertEqual(new_review.incorrect, review_1.incorrect)
        self.assertEqual(new_review.next_review_date, review_1.next_review_date)
        self.assertEqual(new_review.last_studied, review_1.last_studied)

        # Should have smashed together all the synonyms too.
        self.assertEqual(len(new_review.synonyms_list()), 2)
        self.assertEqual(len(new_review.reading_synonyms.all()), 2)

        second_users_reviews = UserSpecific.objects.filter(user=user2)
        self.assertEqual(second_users_reviews.count(), 1)
        user_two_review = second_users_reviews[0]
        self.assertEqual(user_two_review.streak, 5)
        self.assertTrue(user_two_review.vocabulary.meaning == "dog, woofer, pupper")

    def test_when_user_resets_their_account_all_unlocked_levels_are_removed_except_current_wk_level(
        self
    ):
        self.user.profile.unlocked_levels.get_or_create(level=1)
        self.user.profile.unlocked_levels.get_or_create(level=2)
        self.user.profile.unlocked_levels.get_or_create(level=3)
        self.user.profile.unlocked_levels.get_or_create(level=4)
        self.user.refresh_from_db()
        self.assertListEqual(self.user.profile.unlocked_levels_list(), [5, 1, 2, 3, 4])
        reset_levels(self.user, 1)
        self.user.refresh_from_db()
        self.assertListEqual(self.user.profile.unlocked_levels_list(), [])

    @responses.activate
    def test_when_user_resets_their_account_we_remove_all_reviews_and_then_unlock_their_current_level(
        self
    ):
        self.user.profile.unlocked_levels.get_or_create(level=1)
        new_review = create_review(create_vocab("arbitrary word"), self.user)
        new_review.needs_review = True
        new_review.save()
        self.assertEqual(get_users_current_reviews(self.user).count(), 2)

        mock_vocab_list_response_with_single_vocabulary(self.user)
        mock_user_info_response(self.user.profile.api_key)

        reset_user(self.user, 1)

        self.user.refresh_from_db()
        self.user.profile.refresh_from_db()
        self.assertEqual(get_users_lessons(self.user).count(), 0)
<<<<<<< HEAD
        self.assertEqual(self.user.profile.level, 5)
=======
        self.assertEqual(self.user.profile.level, 5)


    @responses.activate
    def test_creating_new_synonyms_for_users_who_arent_being_followed(self):
        resp_body = deepcopy(sample_api_responses.single_vocab_response)
        resp_body["requested_information"][0]["user_specific"]["user_synonyms"] = ["kitten", "large rat"]

        responses.add(responses.GET, self._vocab_api_regex,
                      json=resp_body,
                      status=200,
                      content_type='application/json')

        #sync_unlocked_vocab_with_wk(self.user)
        self.user.profile.follow_me = False
        self.user.profile.save()

        sync_with_wk(self.user.id)

        synonyms_list = self.review.synonyms_list()
        self.assertIn("kitten", synonyms_list)
        self.assertIn("large rat", synonyms_list)
>>>>>>> 025404e3
<|MERGE_RESOLUTION|>--- conflicted
+++ resolved
@@ -7,7 +7,6 @@
 from django.utils import timezone
 from kw_webapp import constants
 from kw_webapp.models import Vocabulary, UserSpecific, MeaningSynonym, AnswerSynonym
-<<<<<<< HEAD
 from kw_webapp.tasks import (
     create_new_vocabulary,
     past_time,
@@ -29,14 +28,12 @@
     build_user_information_api_string,
     get_level_pages,
 )
-=======
 from kw_webapp.tasks import create_new_vocabulary, past_time, all_srs, associate_vocab_to_user, \
     build_API_sync_string_for_user, sync_unlocked_vocab_with_wk, \
     lock_level_for_user, unlock_all_possible_levels_for_user, build_API_sync_string_for_user_for_levels, \
     user_returns_from_vacation, get_users_future_reviews, sync_all_users_to_wk, \
     reset_user, get_users_current_reviews, reset_levels, get_users_lessons, get_vocab_by_kanji, \
     build_user_information_api_string, get_level_pages, sync_with_wk
->>>>>>> 025404e3
 from kw_webapp.tests import sample_api_responses
 from kw_webapp.tests.sample_api_responses import single_vocab_requested_information
 from kw_webapp.tests.utils import (
@@ -135,15 +132,10 @@
         )
 
         sync_unlocked_vocab_with_wk(self.user)
-<<<<<<< HEAD
-        self.assertTrue("kitten" in self.review.synonyms_list())
-        self.assertTrue("large rat" in self.review.synonyms_list())
-=======
 
         synonyms_list = self.review.synonyms_list()
         self.assertIn("large rat", synonyms_list)
         self.assertIn("kitten", synonyms_list)
->>>>>>> 025404e3
 
     def test_building_unlock_all_string_works(self):
         sample_level = constants.LEVEL_MAX
@@ -486,9 +478,6 @@
         self.user.refresh_from_db()
         self.user.profile.refresh_from_db()
         self.assertEqual(get_users_lessons(self.user).count(), 0)
-<<<<<<< HEAD
-        self.assertEqual(self.user.profile.level, 5)
-=======
         self.assertEqual(self.user.profile.level, 5)
 
 
@@ -510,5 +499,4 @@
 
         synonyms_list = self.review.synonyms_list()
         self.assertIn("kitten", synonyms_list)
-        self.assertIn("large rat", synonyms_list)
->>>>>>> 025404e3
+        self.assertIn("large rat", synonyms_list)