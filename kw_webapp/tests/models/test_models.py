from itertools import chain

from datetime import timedelta

from wanikani_api.models import Vocabulary, Reading, Meaning
from django.core.exceptions import ValidationError
from django.db import IntegrityError
from django.http import HttpResponseForbidden
from django.test import Client
from django.utils import timezone
from rest_framework.reverse import reverse
from rest_framework.test import APITestCase

from kw_webapp import constants
from kw_webapp.models import MeaningSynonym, UserSpecific, Profile, Tag
from kw_webapp.tests import sample_api_responses_v2
from kw_webapp.tests.utils import (
    create_user,
    create_review,
    create_reading,
    create_profile,
)
from kw_webapp.tests.utils import create_vocab


class TestModels(APITestCase):
    def setUp(self):
        self.user = create_user("Tadgh")
        self.user.set_password("password")
        create_profile(self.user, "any key", 1)
        self.user.save()
        self.vocabulary = create_vocab("cat")
        self.review = create_review(self.vocabulary, self.user)
        self.review.meaning_synonyms.get_or_create(text="minou")

        # default state of a test is a user that has a single review, and the review has a single synonym added.

    def test_toggling_review_hidden_ownership_fails_on_wrong_user(self):
        user2 = create_user("eve")
        user2.set_password("im_a_hacker")
        create_profile(user2, "any_key", 1)
        user2.save()
        relevant_review_id = UserSpecific.objects.get(
            user=self.user, vocabulary=self.vocabulary
        ).id

        self.client.force_login(user2)
        response = self.client.post(
            reverse("api:review-hide", args=(relevant_review_id,))
        )
        self.assertIsInstance(response, HttpResponseForbidden)

    def test_toggling_review_hidden_ownership_works(self):
        relevant_review_id = UserSpecific.objects.get(
            user=self.user, vocabulary=self.vocabulary
        ).id
        before_toggle_hidden = UserSpecific.objects.get(
            id=relevant_review_id
        ).hidden

        if self.client.login(username=self.user.username, password="password"):
            response = self.client.post(
                path="/kw/togglevocab/", data={"review_id": relevant_review_id}
            )
            print(response.content)
        else:
            self.fail("Couldn't log in!?")

        after_toggle_hidden = UserSpecific.objects.get(id=relevant_review_id)
        self.assertNotEqual(before_toggle_hidden, after_toggle_hidden)

    def test_adding_synonym_works(self):
        self.review.meaning_synonyms.get_or_create(text="une petite chatte")
        self.assertEqual(2, len(self.review.meaning_synonyms.all()))

    def test_removing_synonym_by_lookup_works(self):
        remove_text = "minou"
        self.review.remove_synonym(remove_text)
        self.assertNotIn(remove_text, self.review.synonyms_list())

    def test_removing_nonexistent_synonym_fails(self):
        remove_text = "un chien"
        self.assertRaises(
            MeaningSynonym.DoesNotExist,
            self.review.remove_synonym,
            remove_text,
        )

    def test_removing_synonym_by_object_works(self):
        synonym, created = self.review.meaning_synonyms.get_or_create(
            text="minou"
        )
        self.review.meaning_synonyms.remove(synonym)

    def test_reading_clean_fails_with_invalid_levels_too_high(self):
        v = create_vocab("cat")
        r = create_reading(v, "ねこ", "ねこ", 61)

        self.assertRaises(ValidationError, r.clean_fields)

    def test_reading_clean_fails_with_invalid_levels_too_low(self):
        v = create_vocab("cat")
        r = create_reading(v, "ねこ", "ねこ", 0)

        self.assertRaises(ValidationError, r.clean_fields)

    def test_vocab_number_readings_is_correct(self):
        create_reading(self.vocabulary, "ねこ", "ねこ", 2)
        create_reading(self.vocabulary, "ねこな", "猫", 1)
        self.assertEqual(self.vocabulary.reading_count(), 2)

    def test_synonym_adding(self):
        self.review.meaning_synonyms.get_or_create(text="kitty")

        self.assertIn("kitty", self.review.synonyms_string())

    def test_get_all_readings_returns_original_and_added_readings(self):
        self.vocabulary.readings.create(kana="what", character="ars", level=5)
        self.review.reading_synonyms.create(kana="shwoop", character="fwoop")

        expected = list(
            chain(
                self.vocabulary.readings.all(),
                self.review.reading_synonyms.all(),
            )
        )

        self.assertListEqual(expected, self.review.get_all_readings())

    def test_setting_twitter_account_correctly_prepends_at_symbol(self):
        non_prepended_account_name = "Tadgh"
        self.user.profile.set_twitter_account(non_prepended_account_name)

        users_profile = Profile.objects.get(user=self.user)
        self.assertEqual(users_profile.twitter, "@Tadgh")

    def test_setting_twitter_account_works_when_input_is_already_valid(self):
        account_name = "@Tadgh"
        self.user.profile.set_twitter_account(account_name)

        users_profile = Profile.objects.get(user=self.user)

        self.assertEqual(users_profile.twitter, "@Tadgh")

    def test_setting_an_invalid_twitter_handle_does_not_modify_model_instance(
        self
    ):
        invalid_account_name = "!!"
        old_twitter = self.user.profile.twitter

        self.user.profile.set_twitter_account(invalid_account_name)

        users_profile = Profile.objects.get(user=self.user)

        self.assertEqual(users_profile.twitter, old_twitter)

    def test_setting_a_blank_twitter_handle_does_not_modify_model_instance(
        self
    ):
        invalid_account_name = "@"
        old_twitter = self.user.profile.twitter

        self.user.profile.set_twitter_account(invalid_account_name)

        users_profile = Profile.objects.get(user=self.user)

        self.assertEqual(users_profile.twitter, old_twitter)

    def test_setting_valid_profile_website_modifies_model(self):
        valid_site = "www.kaniwani.com"

        self.user.profile.set_website(valid_site)

        users_profile = Profile.objects.get(user=self.user)

        self.assertEqual(users_profile.website, valid_site)

    def test_setting_website_with_http_prepended_gets_it_stripped(self):
        http_prepended_valid_site = "http://https://www.kaniwani.com"

        self.user.profile.set_website(http_prepended_valid_site)

        users_profile = Profile.objects.get(user=self.user)

        self.assertEqual(users_profile.website, "www.kaniwani.com")

    def test_protocol_only_strings_are_rejected_when_setting_website(self):
        invalid_url = "http://"
        old_url = self.user.profile.website

        self.user.profile.set_website(invalid_url)

        users_profile = Profile.objects.get(user=self.user)
        self.assertEqual(users_profile.website, old_url)

    def test_website_setting_on_None_site(self):
        invalid_url = None
        old_url = self.user.profile.website

        self.user.profile.set_website(invalid_url)

        users_profile = Profile.objects.get(user=self.user)
        self.assertEqual(users_profile.website, old_url)

    def test_setting_twitter_on_none_twitter(self):
        twitter_handle = None
        old_twitter = self.user.profile.twitter

        self.user.profile.set_twitter_account(twitter_handle)

        users_profile = Profile.objects.get(user=self.user)
        self.assertEqual(old_twitter, users_profile.twitter)

<<<<<<< HEAD
    def test_answering_a_review_correctly_rounds_next_review_date_up_to_interval(
        self
    ):
        self.review.next_review_date = self.review.next_review_date.replace(
            minute=17
        )
        self.review.last_studied = self.review.next_review_date.replace(
            minute=17
        )
        self.review.answered_correctly(first_try=True)
=======
    def test_answering_a_review_correctly_rounds_next_review_date_up_to_interval(self):
        self.review.next_review_date = self.review.next_review_date.replace(minute=17)
        self.review.last_studied = self.review.next_review_date.replace(minute=17)
        self.review.answered_correctly(first_try=True, can_burn=True)
>>>>>>> 203c2ead
        self.review.refresh_from_db()

        self.assertEqual(
            self.review.next_review_date.minute
            % (constants.REVIEW_ROUNDING_TIME.total_seconds() / 60),
            0,
        )
        self.assertEqual(
            self.review.next_review_date.hour
            % (constants.REVIEW_ROUNDING_TIME.total_seconds() / (60 * 60)),
            0,
        )
        self.assertEqual(
            self.review.next_review_date.second
            % constants.REVIEW_ROUNDING_TIME.total_seconds(),
            0,
        )

    def test_rounding_a_review_time_only_goes_up(self):
        self.review.next_review_date = self.review.next_review_date.replace(
            minute=17
        )
        self.review.last_studied = self.review.next_review_date.replace(
            minute=17
        )
        self.review._round_review_time_up()
        self.review.refresh_from_db()

        self.assertEqual(
            self.review.next_review_date.minute
            % (constants.REVIEW_ROUNDING_TIME.total_seconds() / 60),
            0,
        )
        self.assertEqual(
            self.review.next_review_date.hour
            % (constants.REVIEW_ROUNDING_TIME.total_seconds() / (60 * 60)),
            0,
        )
        self.assertEqual(
            self.review.next_review_date.second
            % constants.REVIEW_ROUNDING_TIME.total_seconds(),
            0,
        )

    def test_rounding_up_a_review_rounds_up_last_studied_date(self):
        self.review.last_studied = timezone.now()
        self.review.last_studied = self.review.last_studied.replace(minute=17)
        self.review._round_review_time_up()

        self.assertEqual(
            self.review.last_studied.minute
            % (constants.REVIEW_ROUNDING_TIME.total_seconds() / 60),
            0,
        )

    def test_default_review_times_are_not_rounded(self):
        rounded_time = self.review.next_review_date
        new_vocab = create_review(create_vocab("fresh"), self.user)

        self.assertNotEqual(rounded_time, new_vocab.next_review_date)

    def test_handle_wanikani_level_up_correctly_levels_up(self):
        old_level = self.user.profile.level

        self.user.profile.handle_wanikani_level_change(
            self.user.profile.level + 1
        )
        self.user.refresh_from_db()

        self.assertEqual(self.user.profile.level, old_level + 1)

    def test_updating_next_review_date_based_on_last_studied_works(self):
        current_time = timezone.now()
        self.review.last_studied = current_time
        self.review.streak = 4
        delta_hours = constants.SRS_TIMES[4]
        future_time = current_time + timedelta(hours=delta_hours)

        self.review.save()

        self.review.set_next_review_time_based_on_last_studied()

        self.review.refresh_from_db()

        self.assertTrue(
            self.review.next_review_date - future_time < timedelta(minutes=15)
        )

    def test_tag_search_works(self):
        vocab = create_vocab("spicy meatball")
        vocab2 = create_vocab("spicy pizza")

        reading = create_reading(vocab, "SOME_READING", "SOME_CHARACTER", 5)
        reading2 = create_reading(
            vocab2, "SOME_OTHER_READING", "SOME_OTHER_CHARACTER", 5
        )

        spicy_tag = Tag.objects.create(name="spicy")

        reading.tags.add(spicy_tag)
        reading2.tags.add(spicy_tag)

        reading.save()
        reading2.save()

        spicy_tag.refresh_from_db()
        spicy_vocab = spicy_tag.get_all_vocabulary()

        self.assertTrue(spicy_vocab.count() == 2)

    def test_vocabulary_that_has_multiple_readings_with_same_tag_appears_only_once(
        self
    ):
        vocab = create_vocab("spicy meatball")

        reading = create_reading(vocab, "SOME_READING", "SOME_CHARACTER", 5)
        reading2 = create_reading(
            vocab, "SOME_OTHER_READING", "SOME_OTHER_CHARACTER", 5
        )

        spicy_tag = Tag.objects.create(name="spicy")

        reading.tags.add(spicy_tag)
        reading2.tags.add(spicy_tag)

        reading.save()
        reading2.save()

        spicy_tag.refresh_from_db()
        spicy_vocab = spicy_tag.get_all_vocabulary()

        self.assertEqual(spicy_vocab.count(), 1)

    def test_adding_notes_to_reviews_works(self):
        self.assertTrue(self.review.notes is None)

        self.review.notes = "This is a note for my review!"
        self.review.save()

        self.assertTrue(self.review.notes is not None)

    def test_tag_names_are_unique(self):
        Tag.objects.create(name="S P I C Y")
        self.assertRaises(IntegrityError, Tag.objects.create, name="S P I C Y")

    def test_setting_criticality_of_review(self):
        self.review.correct = 1
        self.review.incorrect = 2
        self.review.save()
        self.review.refresh_from_db()

        self.assertFalse(self.review.critical)

        self.review.answered_incorrectly()

        self.assertTrue(self.review.critical)

    def test_critical_not_set_when_below_attempt_threshold(self):
        self.review.correct = 0
        self.review.incorrect = 1
        self.review.save()
        self.review.refresh_from_db()

        self.assertFalse(self.review.critical)

        # Brings total attempt count to 2
        self.review.answered_incorrectly()

        self.assertFalse(self.review.critical)

    def test_review_correctly_comes_out_of_critical_once_guru(self):
        self.review.correct = 1
        self.review.incorrect = 3
        self.review.critical = True
        self.review.save()
        self.review.refresh_from_db()

        self.assertTrue(self.review.critical)

        self.review.answered_correctly(first_try=True, can_burn=True)

        self.review.refresh_from_db()
        self.assertFalse(self.review.critical)

    def test_newly_created_user_specific_has_null_last_studied_date(self):
        review = create_review(create_vocab("test"), self.user)
        self.assertIsNone(review.last_studied)

<<<<<<< HEAD
    def test_vocabulary_should_be_updated(self):
        self.vocabulary.parts_of_speech.get_or_create(part="verb")
        self.vocabulary.parts_of_speech.get_or_create(part="out_of_date")
        self.vocabulary.alternate_meanings = "out_of_date"
        self.vocabulary.readings.get_or_create(
            kana="current_kana", character="current_character", level=1
        )
        self.vocabulary.readings.get_or_create(
            kana="outdated_kana", character="outdated_character", level=1
        )
        self.vocabulary.readings.get_or_create(
            kana="outdated_kana2", character="outdated_character2", level=1
        )
        self.vocabulary.save()
        self.vocabulary.refresh_from_db()

        fake_new_vocab = Vocabulary(
            json_data=sample_api_responses_v2.single_vocab_v2
        )

        assert self.vocabulary.is_out_of_date(fake_new_vocab)
        self.vocabulary.reconcile(fake_new_vocab)

        self.vocabulary.refresh_from_db()

        assert self.vocabulary.readings.count() == 2
        assert (
            self.vocabulary.readings.filter(kana="swanky new kana").count()
            == 1
        )
        assert (
            self.vocabulary.readings.filter(kana="current_kana").count() == 1
        )

        assert self.vocabulary.parts_of_speech.count() == 2
        assert (
            self.vocabulary.parts_of_speech.filter(part="out_of_date").count()
            == 0
        )
        assert self.vocabulary.parts_of_speech.filter(part="verb").count() == 1
        assert (
            self.vocabulary.parts_of_speech.filter(
                part="definitely a verb"
            ).count()
            == 1
        )
        assert self.vocabulary.alternate_meanings == "secondary doesnt matter"
=======
    def test_answered_correctly_can_burn(self):
        self.review.streak = constants.KANIWANI_SRS_LEVELS[constants.KwSrsLevel.ENLIGHTENED.name][0]

        self.review.answered_correctly(first_try=True, can_burn=True)
        self.review.refresh_from_db()

        self.assertEqual(self.review.streak, constants.KANIWANI_SRS_LEVELS[constants.KwSrsLevel.BURNED.name][0])
        self.assertTrue(self.review.burned)

    def test_answered_correctly_cannot_burn(self):
        enlightened_level = constants.KANIWANI_SRS_LEVELS[constants.KwSrsLevel.ENLIGHTENED.name][0]
        self.review.streak = enlightened_level

        self.review.answered_correctly(first_try=True, can_burn=False)
        self.review.refresh_from_db()

        self.assertEqual(self.review.streak, enlightened_level)
        self.assertFalse(self.review.burned)
>>>>>>> 203c2ead
<|MERGE_RESOLUTION|>--- conflicted
+++ resolved
@@ -211,7 +211,6 @@
         users_profile = Profile.objects.get(user=self.user)
         self.assertEqual(old_twitter, users_profile.twitter)
 
-<<<<<<< HEAD
     def test_answering_a_review_correctly_rounds_next_review_date_up_to_interval(
         self
     ):
@@ -221,13 +220,7 @@
         self.review.last_studied = self.review.next_review_date.replace(
             minute=17
         )
-        self.review.answered_correctly(first_try=True)
-=======
-    def test_answering_a_review_correctly_rounds_next_review_date_up_to_interval(self):
-        self.review.next_review_date = self.review.next_review_date.replace(minute=17)
-        self.review.last_studied = self.review.next_review_date.replace(minute=17)
         self.review.answered_correctly(first_try=True, can_burn=True)
->>>>>>> 203c2ead
         self.review.refresh_from_db()
 
         self.assertEqual(
@@ -416,7 +409,6 @@
         review = create_review(create_vocab("test"), self.user)
         self.assertIsNone(review.last_studied)
 
-<<<<<<< HEAD
     def test_vocabulary_should_be_updated(self):
         self.vocabulary.parts_of_speech.get_or_create(part="verb")
         self.vocabulary.parts_of_speech.get_or_create(part="out_of_date")
@@ -464,7 +456,7 @@
             == 1
         )
         assert self.vocabulary.alternate_meanings == "secondary doesnt matter"
-=======
+
     def test_answered_correctly_can_burn(self):
         self.review.streak = constants.KANIWANI_SRS_LEVELS[constants.KwSrsLevel.ENLIGHTENED.name][0]
 
@@ -482,5 +474,4 @@
         self.review.refresh_from_db()
 
         self.assertEqual(self.review.streak, enlightened_level)
-        self.assertFalse(self.review.burned)
->>>>>>> 203c2ead
+        self.assertFalse(self.review.burned)