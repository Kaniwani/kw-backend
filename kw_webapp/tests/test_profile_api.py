--- conflicted
+++ resolved
@@ -781,7 +781,6 @@
         self.vocabulary.refresh_from_db()
         self.assertEqual(self.vocabulary.meaning, sample_api_responses.single_vocab_response_with_changed_meaning['requested_information'][0]['meaning'])
 
-<<<<<<< HEAD
     def test_resetting_a_review_resets_all_data(self):
         self.client.force_login(self.user)
 
@@ -804,7 +803,8 @@
         # Ensure it now needs to be reviewed.
         resp = self.client.get(reverse("api:review-current"))
         self.assertEqual(resp.data["count"], 1)
-=======
+
+
     def test_review_counts_endpoint_returns_correct_information(self):
         self.client.force_login(self.user)
 
@@ -818,5 +818,4 @@
         # Now we should have 1 lesson and 1 review.
         response = self.client.get(reverse("api:review-counts"))
         self.assertEqual(response.data['reviews_count'], 1)
-        self.assertEqual(response.data['lessons_count'], 1)
->>>>>>> 6dcaadfb
+        self.assertEqual(response.data['lessons_count'], 1)