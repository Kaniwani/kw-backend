--- conflicted
+++ resolved
@@ -44,11 +44,7 @@
 /* 0 */
 /***/ function(module, exports, __webpack_require__) {
 
-<<<<<<< HEAD
-	/**
-=======
 	/* WEBPACK VAR INJECTION */(function($) {/**
->>>>>>> 6f64196f
 	 * Toolkit JavaScript
 	 *
 	 * This should be the full compiled js from project src (same as public/assets/js/)
@@ -59,46 +55,6 @@
 
 	function _interopRequireDefault(obj) { return obj && obj.__esModule ? obj : { 'default': obj }; }
 
-<<<<<<< HEAD
-	var _jquery = __webpack_require__(2);
-
-	var _jquery2 = _interopRequireDefault(_jquery);
-
-	var _sectionsLogin = __webpack_require__(3);
-
-	var _sectionsLogin2 = _interopRequireDefault(_sectionsLogin);
-
-	var _sectionsHome = __webpack_require__(!(function webpackMissingModule() { var e = new Error("Cannot find module \"./sections/home\""); e.code = 'MODULE_NOT_FOUND'; throw e; }()));
-
-	var _sectionsHome2 = _interopRequireDefault(_sectionsHome);
-
-	var _componentsExpandToggle = __webpack_require__(5);
-
-	var _componentsExpandToggle2 = _interopRequireDefault(_componentsExpandToggle);
-
-	var _componentsRevealToggle = __webpack_require__(6);
-
-	var _componentsRevealToggle2 = _interopRequireDefault(_componentsRevealToggle);
-
-	var _sectionsVocab = __webpack_require__(7);
-
-	var _sectionsVocab2 = _interopRequireDefault(_sectionsVocab);
-
-	var _sectionsUnlocks = __webpack_require__(8);
-
-	var _sectionsUnlocks2 = _interopRequireDefault(_sectionsUnlocks);
-
-	var _sectionsReviews = __webpack_require__(!(function webpackMissingModule() { var e = new Error("Cannot find module \"./sections/reviews\""); e.code = 'MODULE_NOT_FOUND'; throw e; }()));
-
-	var _sectionsReviews2 = _interopRequireDefault(_sectionsReviews);
-
-	(0, _jquery2['default'])(document).ready(function () {
-
-	  _sectionsLogin2['default'].init();
-	  _sectionsHome2['default'].init();
-	  _componentsExpandToggle2['default'].init();
-	  _componentsRevealToggle2['default'].init();
-=======
 	var _componentsExpandToggle = __webpack_require__(3);
 
 	var _componentsExpandToggle2 = _interopRequireDefault(_componentsExpandToggle);
@@ -138,15 +94,11 @@
 	  _componentsRevealToggle2['default'].init();
 	  _sectionsLogin2['default'].init();
 	  _sectionsHome2['default'].init();
->>>>>>> 6f64196f
 	  _sectionsVocab2['default'].init();
 	  _sectionsUnlocks2['default'].init();
 	  _sectionsReviews2['default'].init();
 	});
-<<<<<<< HEAD
-=======
 	/* WEBPACK VAR INJECTION */}.call(exports, __webpack_require__(2)))
->>>>>>> 6f64196f
 
 /***/ },
 /* 1 */,
@@ -9367,73 +9319,6 @@
 
 /***/ },
 /* 3 */
-<<<<<<< HEAD
-/***/ function(module, exports, __webpack_require__) {
-
-	'use strict';
-
-	Object.defineProperty(exports, '__esModule', {
-	  value: true
-	});
-
-	function _interopRequireDefault(obj) { return obj && obj.__esModule ? obj : { 'default': obj }; }
-
-	var _jquery = __webpack_require__(2);
-
-	var _jquery2 = _interopRequireDefault(_jquery);
-
-	function init() {
-	  (0, _jquery2['default'])(".login-form .button.-submit").click(function (event) {
-	    var _this = this;
-
-	    (0, _jquery2['default'])(this).val('Signing in...');
-	    // login animation
-	    setTimeout(function () {
-	      return (0, _jquery2['default'])(_this).closest('.container').addClass('-pending');
-	    }, 750);
-	  });
-	}
-
-	var api = {
-	  init: init
-	};
-
-	exports['default'] = api;
-	module.exports = exports['default'];
-
-/***/ },
-/* 4 */,
-/* 5 */
-/***/ function(module, exports, __webpack_require__) {
-
-	'use strict';
-
-	Object.defineProperty(exports, '__esModule', {
-	  value: true
-	});
-
-	function _interopRequireDefault(obj) { return obj && obj.__esModule ? obj : { 'default': obj }; }
-
-	var _jquery = __webpack_require__(2);
-
-	var _jquery2 = _interopRequireDefault(_jquery);
-
-	var api = {
-	  init: function init() {
-	    (0, _jquery2['default'])('.expandToggle').click(function (ev) {
-	      ev.preventDefault();
-	      (0, _jquery2['default'])(ev.target).siblings('.toggleTarget').toggleClass('-open');
-	    });
-	  }
-	};
-
-	exports['default'] = api;
-	module.exports = exports['default'];
-
-/***/ },
-/* 6 */
-/***/ function(module, exports, __webpack_require__) {
-=======
 /***/ function(module, exports) {
 
 	"use strict";
@@ -9460,40 +9345,18 @@
 	// TODO: max-height inline by measuring inner-height of content
 	// TODO: replace expand-toggle with this
 	// might need opacity / overflow:hidden involved in the css
->>>>>>> 6f64196f
 
 	'use strict';
 
 	Object.defineProperty(exports, '__esModule', {
 	  value: true
 	});
-<<<<<<< HEAD
-
-	function _interopRequireDefault(obj) { return obj && obj.__esModule ? obj : { 'default': obj }; }
-
-	var _jquery = __webpack_require__(2);
-
-	var _jquery2 = _interopRequireDefault(_jquery);
-
-	// TODO: export hide, show, toggle etc for reviews.js to access
-	// TODO: max-height inline by measuring inner-height of content
-	// TODO: replace expand-toggle with this
-	// might need opacity / overflow:hidden involved in the css
-
-	var api = {
-	  init: function init() {
-	    (0, _jquery2['default'])('.revealToggle').click(function (ev) {
-	      ev.preventDefault();
-	      if (!(0, _jquery2['default'])(this).hasClass('-disabled')) {
-	        (0, _jquery2['default'])(this).siblings('.revealTarget').toggleClass('-hidden');
-=======
 	var api = {
 	  init: function init() {
 	    $('.revealToggle').click(function (ev) {
 	      ev.preventDefault();
 	      if (!$(this).hasClass('-disabled')) {
 	        $(this).siblings('.revealTarget').toggleClass('-hidden');
->>>>>>> 6f64196f
 	      }
 	    });
 	  }
@@ -9501,194 +9364,17 @@
 
 	exports['default'] = api;
 	module.exports = exports['default'];
-<<<<<<< HEAD
+	/* WEBPACK VAR INJECTION */}.call(exports, __webpack_require__(2)))
 
 /***/ },
-/* 7 */
+/* 5 */
 /***/ function(module, exports, __webpack_require__) {
 
-	'use strict';
+	/* WEBPACK VAR INJECTION */(function($, notie) {'use strict';
 
 	Object.defineProperty(exports, '__esModule', {
 	  value: true
 	});
-
-	function _interopRequireDefault(obj) { return obj && obj.__esModule ? obj : { 'default': obj }; }
-
-	var _jquery = __webpack_require__(2);
-
-	var _jquery2 = _interopRequireDefault(_jquery);
-
-	// setup variables inside module closure, but functions can access them if needs be
-	var CSRF = undefined,
-	    $vocabList = undefined,
-	    $cards = undefined;
-
-	function init() {
-	  $vocabList = (0, _jquery2['default'])('.vocab-list');
-
-	  // if container element exists on current page
-	  if ($vocabList.length) {
-
-	    // cache elements/setup vars
-	    CSRF = (0, _jquery2['default'])('#csrf').val();
-	    $cards = $vocabList.find('.vocab-card');
-
-	    // Attach events
-	    $cards.on('click', '.extraToggle', toggleVocabExpand);
-	    $cards.on('click', '.icon', handleIconClick);
-	  }
-	}
-
-	function toggleVocabExpand(event) {
-	  event.preventDefault();
-	  (0, _jquery2['default'])(this).closest('.vocab-card').toggleClass('-expanded');
-	}
-
-	function handleIconClick(event) {
-	  var $icon = (0, _jquery2['default'])(this),
-	      $card = $icon.closest('.vocab-card'),
-	      review_pk = $card.data('pk');
-
-	  _jquery2['default'].post('/kw/togglevocab/', { review_id: review_pk, csrfmiddlewaretoken: CSRF }).done(function () {
-	    return toggleClasses($icon, $card);
-	  }).always(function (data) {
-	    return console.log(data);
-	  });
-	}
-
-	function toggleClasses($icon, $card) {
-	  $card.toggleClass('-locked -unlockable');
-	  $icon.toggleClass('i-unlock').toggleClass('i-unlocked');
-	}
-
-	var api = {
-	  init: init
-	};
-
-	exports['default'] = api;
-	module.exports = exports['default'];
-
-/***/ },
-/* 8 */
-/***/ function(module, exports, __webpack_require__) {
-
-	'use strict';
-=======
-	/* WEBPACK VAR INJECTION */}.call(exports, __webpack_require__(2)))
-
-/***/ },
-/* 5 */
-/***/ function(module, exports, __webpack_require__) {
-
-	/* WEBPACK VAR INJECTION */(function($, notie) {'use strict';
->>>>>>> 6f64196f
-
-	Object.defineProperty(exports, '__esModule', {
-	  value: true
-	});
-<<<<<<< HEAD
-
-	function _interopRequireDefault(obj) { return obj && obj.__esModule ? obj : { 'default': obj }; }
-
-	var _jquery = __webpack_require__(2);
-
-	var _jquery2 = _interopRequireDefault(_jquery);
-
-	// docs -- http://github.com/jaredreich/notie.js/
-
-	var _vendorNotie = __webpack_require__(9);
-
-	var _vendorNotie2 = _interopRequireDefault(_vendorNotie);
-
-	// setup variables inside module closure, but functions in this file can modify and access them
-	var CSRF = undefined,
-	    $reviewCount = undefined,
-	    $levelList = undefined,
-	    $levels = undefined,
-	    $icon = undefined,
-	    $card = undefined,
-	    level = undefined,
-	    reviews = undefined;
-
-	function init() {
-	  $levelList = (0, _jquery2['default'])('.level-list');
-
-	  // if container element exists on current page
-	  if ($levelList.length) {
-
-	    // cache selector elements/unchanging vars
-	    CSRF = (0, _jquery2['default'])('#csrf').val();
-	    $levels = $levelList.find('.level-card');
-	    $reviewCount = (0, _jquery2['default'])('.nav-link > .text > .count');
-
-	    // Attach events
-	    $levelList.on('click', '[class*="i-unlock"]', handleLockClick);
-	    $levelList.on('click', '[class*="i-lock"]', function () {
-	      return _vendorNotie2['default'].alert(3, 'Level is locked. No cheating!', 1);
-	    });
-	  }
-	}
-
-	function handleLockClick(event) {
-	  event.preventDefault();
-
-	  $icon = (0, _jquery2['default'])(this), $card = $icon.closest(".level-card"), level = $card.data("level-id"), reviews = parseInt($reviewCount.text(), 10);
-
-	  if ($card.hasClass('-unlocked')) {
-	    _vendorNotie2['default'].confirm('Are you sure you want to relock level ' + level + '? This will reset your SRS levels.', 'Yeah!', 'Nope', reLockLevel);
-	  } else {
-	    unLockLevel();
-	  }
-	}
-
-	function unLockLevel() {
-	  $icon.removeClass("i-unlock i-unlocked").addClass('-loading');
-
-	  _jquery2['default'].post("/kw/levelunlock/", { level: level, csrfmiddlewaretoken: CSRF }).done(function (res) {
-
-	    updateReviewCount(res);
-	    _vendorNotie2['default'].alert(1, res, 1.5);
-
-	    $icon.removeClass("-loading").addClass('i-unlocked');
-	    $card.removeClass("-locked -unlockable");
-	    $card.addClass("-unlocked");
-	    $card.find('.i-link').removeClass('-hidden');
-	  }).fail(handleAjaxFail);
-	}
-
-	function reLockLevel() {
-	  $icon.removeClass("i-unlock i-unlocked").addClass('-loading');
-
-	  _jquery2['default'].post("/kw/levellock/", { level: level, csrfmiddlewaretoken: CSRF }).done(function (res) {
-
-	    updateReviewCount(res, true);
-	    _vendorNotie2['default'].alert(1, res, 1.5);
-
-	    $icon.removeClass("-loading").addClass("i-unlock");
-	    $card.removeClass("-unlocked");
-	    $card.addClass("-locked -unlockable");
-	    $card.find('.i-link').addClass('-hidden');
-	  }).fail(handleAjaxFail);
-	}
-
-	function updateReviewCount(responseString) {
-	  var subtract = arguments.length <= 1 || arguments[1] === undefined ? false : arguments[1];
-
-	  var changed = parseInt(responseString.match(/^\d+/), 10);
-	  !!subtract ? reviews -= changed : reviews += changed;
-
-	  var newCount = Number.isNaN(reviews) ? changed : reviews;
-	  $reviewCount.text(newCount < 0 ? 0 : newCount);
-	}
-
-	function handleAjaxFail(res) {
-	  var message = 'Something went wrong - please try again. If the problem persists, submit a bug report via <a href="/contact"> the contact form</a> with the following information: <q>' + res.responseText + ' - ' + res.status + ': ' + res.statusText + '</q>.';
-
-	  _vendorNotie2['default'].alert(3, message, 60);
-	}
-
-=======
 	function init() {
 	  var $api = $('#invalidApiKey');
 
@@ -9698,23 +9384,16 @@
 	  }
 	}
 
->>>>>>> 6f64196f
 	var api = {
 	  init: init
 	};
 
 	exports['default'] = api;
 	module.exports = exports['default'];
-<<<<<<< HEAD
-
-/***/ },
-/* 9 */
-=======
 	/* WEBPACK VAR INJECTION */}.call(exports, __webpack_require__(2), __webpack_require__(6)))
 
 /***/ },
 /* 6 */
->>>>>>> 6f64196f
 /***/ function(module, exports, __webpack_require__) {
 
 	/* WEBPACK VAR INJECTION */(function(module) {/*
@@ -9732,21 +9411,11 @@
 	 *
 	*/
 
-<<<<<<< HEAD
-	'use strict';
-
-	var notie = (function () {
-
-	    // SETTINGS
-	    // *********************************************
-
-=======
 	var notie = function(){
 
 	    // SETTINGS
 	    // *********************************************
 	    
->>>>>>> 6f64196f
 	    // General
 	    var shadow = true;
 	    var font_size_small = '18px';
@@ -9754,11 +9423,7 @@
 	    var font_change_screen_width = 600;
 	    var animation_delay = 0.3;
 	    var background_click_dismiss = true;
-<<<<<<< HEAD
-
-=======
 	    
->>>>>>> 6f64196f
 	    // notie.alert colors
 	    var alert_color_success_background = '#57BF57';
 	    var alert_color_warning_background = '#E3B771';
@@ -9773,11 +9438,7 @@
 	    var confirm_and_input_color_text = '#FFF';
 	    var confirm_and_input_color_yes_text = '#FFF';
 	    var confirm_and_input_color_no_text = '#FFF';
-<<<<<<< HEAD
-
-=======
 	    
->>>>>>> 6f64196f
 	    // ID's for use within your own .css file (OPTIONAL)
 	    // (Be sure to use !important to override the javascript)
 	    // Example: #notie-alert-inner { padding: 30px !important; }
@@ -9802,23 +9463,6 @@
 	    var input_text_id = 'notie-input-text';
 	    var input_yes_text_id = 'notie-input-yes-text';
 	    var input_no_text_id = 'notie-input-no-text';
-<<<<<<< HEAD
-
-	    // *********************************************
-
-	    // HELPERS
-	    // *********************************************
-
-	    // Function for resize listeners for font-size
-	    var resizeListener = function resizeListener(ele) {
-	        if (window.innerWidth <= font_change_screen_width) {
-	            ele.style.fontSize = font_size_small;
-	        } else {
-	            ele.style.fontSize = font_size_big;
-	        }
-	    };
-
-=======
 	    
 	    // *********************************************
 	    
@@ -9836,21 +9480,13 @@
 	    };
 	    
 	    
->>>>>>> 6f64196f
 	    // Debounce function (credit to Underscore.js)
 	    var debounce_time = 500;
 	    var debounce = function debounce(func, wait, immediate) {
 	        var timeout;
-<<<<<<< HEAD
-	        return function () {
-	            var context = this,
-	                args = arguments;
-	            var later = function later() {
-=======
 	        return function() {
 	            var context = this, args = arguments;
 	            var later = function() {
->>>>>>> 6f64196f
 	                timeout = null;
 	                if (!immediate) func.apply(context, args);
 	            };
@@ -9859,14 +9495,6 @@
 	            timeout = setTimeout(later, wait);
 	            if (callNow) func.apply(context, args);
 	        };
-<<<<<<< HEAD
-	    };
-
-	    // Event listener for enter and escape keys
-	    window.addEventListener('keydown', function (event) {
-	        var enter_clicked = event.which == 13 || event.keyCode == 13;
-	        var escape_clicked = event.which == 27 || event.keyCode == 27;
-=======
 	    }
 	    
 	    
@@ -9874,25 +9502,12 @@
 	    window.addEventListener('keydown', function(event) {
 	        var enter_clicked = (event.which == 13 || event.keyCode == 13);
 	        var escape_clicked = (event.which == 27 || event.keyCode == 27);
->>>>>>> 6f64196f
 	        if (alert_is_showing) {
 	            if (enter_clicked || escape_clicked) {
 	                clearTimeout(alert_timeout_1);
 	                clearTimeout(alert_timeout_2);
 	                alert_hide();
 	            }
-<<<<<<< HEAD
-	        } else if (confirm_is_showing) {
-	            if (enter_clicked) {
-	                confirm_yes.click();
-	            } else if (escape_clicked) {
-	                confirm_no.click();
-	            }
-	        } else if (input_is_showing) {
-	            if (enter_clicked) {
-	                input_yes.click();
-	            } else if (escape_clicked) {
-=======
 	        }
 	        else if (confirm_is_showing) {
 	            if (enter_clicked) {
@@ -9907,17 +9522,12 @@
 	                input_yes.click();
 	            }
 	            else if (escape_clicked) {
->>>>>>> 6f64196f
 	                input_no.click();
 	            }
 	        }
 	    });
-<<<<<<< HEAD
-
-=======
 	    
 	    
->>>>>>> 6f64196f
 	    // addEventListener polyfill, fixes a style.height issue for IE8
 	    if (typeof Element.prototype.addEventListener === 'undefined') {
 	        Element.prototype.addEventListener = Window.prototype.addEventListener = function (e, callback) {
@@ -9926,10 +9536,7 @@
 	        };
 	    }
 
-<<<<<<< HEAD
-=======
-
->>>>>>> 6f64196f
+
 	    // Scroll disable and enable for notie.confirm and notie.input
 	    var original_body_height, original_body_overflow;
 	    function scroll_disable() {
@@ -9943,13 +9550,9 @@
 	        document.body.style.overflow = original_body_overflow;
 	    }
 	    // *********************************************
-<<<<<<< HEAD
-
-=======
 	    
 	    
 	    
->>>>>>> 6f64196f
 	    // NOTIE.ALERT
 	    // *********************************************
 
@@ -9969,49 +9572,27 @@
 	    alert_outer.style.WebkitTransition = '';
 	    alert_outer.style.transition = '';
 	    alert_outer.style.cursor = 'pointer';
-<<<<<<< HEAD
-
-	    // Hide alert on click
-	    alert_outer.onclick = function () {
-=======
 	    
 	    // Hide alert on click
 	    alert_outer.onclick = function() {
->>>>>>> 6f64196f
 	        clearTimeout(alert_timeout_1);
 	        clearTimeout(alert_timeout_2);
 	        alert_hide();
 	    };
-<<<<<<< HEAD
-
-=======
 	    
->>>>>>> 6f64196f
 	    var alert_inner = document.createElement('div');
 	    alert_inner.id = alert_inner_id;
 	    alert_inner.style.padding = '20px';
 	    alert_inner.style.display = 'table-cell';
 	    alert_inner.style.verticalAlign = 'middle';
 	    alert_outer.appendChild(alert_inner);
-<<<<<<< HEAD
-
-=======
 	    
->>>>>>> 6f64196f
 	    // Initialize notie text
 	    var alert_text = document.createElement('span');
 	    alert_text.id = alert_text_id;
 	    alert_text.style.color = alert_color_text;
-<<<<<<< HEAD
-	    if (window.innerWidth <= font_change_screen_width) {
-	        alert_text.style.fontSize = font_size_small;
-	    } else {
-	        alert_text.style.fontSize = font_size_big;
-	    }
-=======
 	    if (window.innerWidth <= font_change_screen_width) { alert_text.style.fontSize = font_size_small; }
 	    else { alert_text.style.fontSize = font_size_big; }
->>>>>>> 6f64196f
 	    window.addEventListener('resize', debounce(resizeListener.bind(null, alert_text), debounce_time), true);
 	    alert_inner.appendChild(alert_text);
 
@@ -10026,25 +9607,15 @@
 	    var was_clicked_counter = 0;
 
 	    function alert(type, message, seconds) {
-<<<<<<< HEAD
-
-=======
 	        
->>>>>>> 6f64196f
 	        // Blur active element for use of enter key, focus input
 	        document.activeElement.blur();
 
 	        was_clicked_counter++;
 
-<<<<<<< HEAD
-	        setTimeout(function () {
-	            was_clicked_counter--;
-	        }, animation_delay * 1000 + 10);
-=======
 	        setTimeout(function() {
 	            was_clicked_counter--;
 	        }, (animation_delay * 1000 + 10));
->>>>>>> 6f64196f
 
 	        if (was_clicked_counter == 1) {
 
@@ -10053,15 +9624,6 @@
 	                clearTimeout(alert_timeout_1);
 	                clearTimeout(alert_timeout_2);
 
-<<<<<<< HEAD
-	                alert_hide(function () {
-	                    alert_show(type, message, seconds);
-	                });
-	            } else {
-	                alert_show(type, message, seconds);
-	            }
-	        }
-=======
 	                alert_hide(function() {
 	                    alert_show(type, message, seconds);
 	                });
@@ -10073,7 +9635,6 @@
 
 	        }
 
->>>>>>> 6f64196f
 	    }
 
 	    function alert_show(type, message, seconds) {
@@ -10083,26 +9644,16 @@
 	        var duration = 0;
 	        if (typeof seconds == 'undefined') {
 	            var duration = 3000;
-<<<<<<< HEAD
-	        } else if (seconds < 1) {
-	            duration = 1000;
-	        } else {
-=======
 	        }
 	        else if (seconds < 1) {
 	            duration = 1000;
 	        }
 	        else {
->>>>>>> 6f64196f
 	            duration = seconds * 1000;
 	        }
 
 	        // Set notie type (background color)
-<<<<<<< HEAD
-	        switch (type) {
-=======
 	        switch(type) {
->>>>>>> 6f64196f
 	            case 1:
 	                alert_outer.style.backgroundColor = alert_color_success_background;
 	                break;
@@ -10125,32 +9676,15 @@
 	        alert_outer.style.display = 'table';
 	        alert_outer.style.top = '-' + alert_outer.offsetHeight - 5 + 'px';
 
-<<<<<<< HEAD
-	        alert_timeout_1 = setTimeout(function () {
-
-	            if (shadow) {
-	                alert_outer.style.boxShadow = '0px 0px 10px 0px rgba(0,0,0,0.5)';
-	            }
-=======
 	        alert_timeout_1 = setTimeout(function() {
 
 	            if (shadow) { alert_outer.style.boxShadow = '0px 0px 10px 0px rgba(0,0,0,0.5)'; }
->>>>>>> 6f64196f
 	            alert_outer.style.MozTransition = 'all ' + animation_delay + 's ease';
 	            alert_outer.style.WebkitTransition = 'all ' + animation_delay + 's ease';
 	            alert_outer.style.transition = 'all ' + animation_delay + 's ease';
 
 	            alert_outer.style.top = 0;
 
-<<<<<<< HEAD
-	            alert_timeout_2 = setTimeout(function () {
-
-	                alert_hide(function () {
-	                    // Nothing
-	                });
-	            }, duration);
-	        }, 20);
-=======
 	            alert_timeout_2 = setTimeout(function() {
 
 	                alert_hide(function() {
@@ -10161,24 +9695,12 @@
 
 	        }, 20);
 
->>>>>>> 6f64196f
 	    }
 
 	    function alert_hide(callback) {
 
 	        alert_outer.style.top = '-' + alert_outer.offsetHeight - 5 + 'px';
 
-<<<<<<< HEAD
-	        setTimeout(function () {
-
-	            if (shadow) {
-	                alert_outer.style.boxShadow = '';
-	            }
-	            alert_outer.style.MozTransition = '';
-	            alert_outer.style.WebkitTransition = '';
-	            alert_outer.style.transition = '';
-
-=======
 	        setTimeout(function() {
 
 	            if (shadow) { alert_outer.style.boxShadow = ''; }
@@ -10186,28 +9708,18 @@
 	            alert_outer.style.WebkitTransition = '';
 	            alert_outer.style.transition = '';
 	            
->>>>>>> 6f64196f
 	            alert_outer.style.top = '-10000px';
 
 	            alert_is_showing = false;
 
-<<<<<<< HEAD
-	            if (callback) {
-	                callback();
-	            }
-	        }, animation_delay * 1000 + 10);
+	            if (callback) { callback(); }
+
+	        }, (animation_delay * 1000 + 10));
+
 	    }
 
-=======
-	            if (callback) { callback(); }
-
-	        }, (animation_delay * 1000 + 10));
-
-	    }
-
-
-
->>>>>>> 6f64196f
+
+
 	    // NOTIE.CONFIRM
 	    // *********************************************
 
@@ -10240,15 +9752,9 @@
 	    confirm_background.style.WebkitTransition = 'all ' + animation_delay + 's ease';
 	    confirm_background.style.transition = 'all ' + animation_delay + 's ease';
 	    confirm_background.style.opacity = '0';
-<<<<<<< HEAD
-
-	    // Hide notie.confirm on background click
-	    confirm_background.onclick = function () {
-=======
 	    
 	    // Hide notie.confirm on background click
 	    confirm_background.onclick = function() {
->>>>>>> 6f64196f
 	        if (background_click_dismiss) {
 	            confirm_hide();
 	        }
@@ -10282,61 +9788,31 @@
 	    confirm_no.style.width = '50%';
 	    confirm_no.style.cursor = 'pointer';
 	    confirm_no.style.backgroundColor = confirm_and_input_color_no_background;
-<<<<<<< HEAD
-	    confirm_no.onclick = function () {
-	        confirm_hide();
-	    };
-=======
 	    confirm_no.onclick = function() { confirm_hide(); }
->>>>>>> 6f64196f
 	    confirm_outer.appendChild(confirm_no);
 
 	    // Initialize confirm text
 	    var confirm_text = document.createElement('span');
 	    confirm_text.id = confirm_text_id;
 	    confirm_text.style.color = confirm_and_input_color_text;
-<<<<<<< HEAD
-	    if (window.innerWidth <= font_change_screen_width) {
-	        confirm_text.style.fontSize = font_size_small;
-	    } else {
-	        confirm_text.style.fontSize = font_size_big;
-	    }
-=======
 	    if (window.innerWidth <= font_change_screen_width) { confirm_text.style.fontSize = font_size_small; }
 	    else { confirm_text.style.fontSize = font_size_big; }
->>>>>>> 6f64196f
 	    window.addEventListener('resize', debounce(resizeListener.bind(null, confirm_text), debounce_time), true);
 	    confirm_inner.appendChild(confirm_text);
 
 	    var confirm_yes_text = document.createElement('span');
 	    confirm_yes_text.id = confirm_yes_text_id;
 	    confirm_yes_text.style.color = confirm_and_input_color_yes_text;
-<<<<<<< HEAD
-	    if (window.innerWidth <= font_change_screen_width) {
-	        confirm_yes_text.style.fontSize = font_size_small;
-	    } else {
-	        confirm_yes_text.style.fontSize = font_size_big;
-	    }
-=======
 	    if (window.innerWidth <= font_change_screen_width) { confirm_yes_text.style.fontSize = font_size_small; }
 	    else { confirm_yes_text.style.fontSize = font_size_big; }
->>>>>>> 6f64196f
 	    window.addEventListener('resize', debounce(resizeListener.bind(null, confirm_yes_text), debounce_time), true);
 	    confirm_yes.appendChild(confirm_yes_text);
 
 	    var confirm_no_text = document.createElement('span');
 	    confirm_no_text.id = confirm_no_text_id;
 	    confirm_no_text.style.color = confirm_and_input_color_no_text;
-<<<<<<< HEAD
-	    if (window.innerWidth <= font_change_screen_width) {
-	        confirm_no_text.style.fontSize = font_size_small;
-	    } else {
-	        confirm_no_text.style.fontSize = font_size_big;
-	    }
-=======
 	    if (window.innerWidth <= font_change_screen_width) { confirm_no_text.style.fontSize = font_size_small; }
 	    else { confirm_no_text.style.fontSize = font_size_big; }
->>>>>>> 6f64196f
 	    window.addEventListener('resize', debounce(resizeListener.bind(null, confirm_no_text), debounce_time), true);
 	    confirm_no.appendChild(confirm_no_text);
 
@@ -10349,29 +9825,14 @@
 	    var confirm_is_showing = false;
 
 	    function confirm(title, yes_text, no_text, yes_callback) {
-<<<<<<< HEAD
-
-	        // Blur active element for use of enter key
-	        document.activeElement.blur();
-
-=======
 	        
 	        // Blur active element for use of enter key
 	        document.activeElement.blur();
 	        
->>>>>>> 6f64196f
 	        if (alert_is_showing) {
 	            // Hide notie.alert
 	            clearTimeout(alert_timeout_1);
 	            clearTimeout(alert_timeout_2);
-<<<<<<< HEAD
-	            alert_hide(function () {
-	                confirm_show(title, yes_text, no_text, yes_callback);
-	            });
-	        } else {
-	            confirm_show(title, yes_text, no_text, yes_callback);
-	        }
-=======
 	            alert_hide(function() {
 	                confirm_show(title, yes_text, no_text, yes_callback);
 	            });
@@ -10381,28 +9842,18 @@
 	        }
 	        
 
->>>>>>> 6f64196f
 	    }
 	    function confirm_show(title, yes_text, no_text, yes_callback) {
 
 	        scroll_disable();
 
 	        // Yes callback function
-<<<<<<< HEAD
-	        confirm_yes.onclick = function () {
-	            confirm_hide();
-	            setTimeout(function () {
-	                yes_callback();
-	            }, animation_delay * 1000 + 10);
-	        };
-=======
 	        confirm_yes.onclick = function() {
 	            confirm_hide();
 	            setTimeout(function() {
 	                yes_callback();
 	            }, (animation_delay * 1000 + 10));
 	        }
->>>>>>> 6f64196f
 
 	        function confirm_show_inner() {
 
@@ -10417,17 +9868,9 @@
 	            confirm_outer.style.top = '-' + confirm_outer.offsetHeight - 5 + 'px';
 	            confirm_background.style.display = 'block';
 
-<<<<<<< HEAD
-	            setTimeout(function () {
-
-	                if (shadow) {
-	                    confirm_outer.style.boxShadow = '0px 0px 10px 0px rgba(0,0,0,0.5)';
-	                }
-=======
 	            setTimeout(function() {
 
 	                if (shadow) { confirm_outer.style.boxShadow = '0px 0px 10px 0px rgba(0,0,0,0.5)'; }
->>>>>>> 6f64196f
 	                confirm_outer.style.MozTransition = 'all ' + animation_delay + 's ease';
 	                confirm_outer.style.WebkitTransition = 'all ' + animation_delay + 's ease';
 	                confirm_outer.style.transition = 'all ' + animation_delay + 's ease';
@@ -10435,31 +9878,16 @@
 	                confirm_outer.style.top = 0;
 	                confirm_background.style.opacity = '0.75';
 
-<<<<<<< HEAD
-	                setTimeout(function () {
-	                    confirm_is_showing = true;
-	                }, animation_delay * 1000 + 10);
-	            }, 20);
-=======
 	                setTimeout(function() {
 	                    confirm_is_showing = true;
 	                }, (animation_delay * 1000 + 10));
 
 	            }, 20);
 
->>>>>>> 6f64196f
 	        }
 
 	        if (confirm_is_showing) {
 	            confirm_hide();
-<<<<<<< HEAD
-	            setTimeout(function () {
-	                confirm_show_inner();
-	            }, animation_delay * 1000 + 10);
-	        } else {
-	            confirm_show_inner();
-	        }
-=======
 	            setTimeout(function() {
 	                confirm_show_inner();
 	            }, (animation_delay * 1000 + 10));
@@ -10468,7 +9896,6 @@
 	            confirm_show_inner();
 	        }
 
->>>>>>> 6f64196f
 	    }
 
 	    function confirm_hide() {
@@ -10476,36 +9903,19 @@
 	        confirm_outer.style.top = '-' + confirm_outer.offsetHeight - 5 + 'px';
 	        confirm_background.style.opacity = '0';
 
-<<<<<<< HEAD
-	        setTimeout(function () {
-
-	            if (shadow) {
-	                confirm_outer.style.boxShadow = '';
-	            }
-=======
 	        setTimeout(function() {
 
 	            if (shadow) { confirm_outer.style.boxShadow = ''; }
->>>>>>> 6f64196f
 	            confirm_outer.style.MozTransition = '';
 	            confirm_outer.style.WebkitTransition = '';
 	            confirm_outer.style.transition = '';
 	            confirm_background.style.display = 'none';
-<<<<<<< HEAD
-
-=======
 	            
->>>>>>> 6f64196f
 	            confirm_outer.style.top = '-10000px';
 
 	            scroll_enable();
 
 	            confirm_is_showing = false;
-<<<<<<< HEAD
-	        }, animation_delay * 1000 + 10);
-	    }
-
-=======
 
 	        }, (animation_delay * 1000 + 10));
 
@@ -10514,7 +9924,6 @@
 	    
 	    
 	    
->>>>>>> 6f64196f
 	    // NOTIE.INPUT
 	    // *********************************************
 
@@ -10547,15 +9956,9 @@
 	    input_background.style.WebkitTransition = 'all ' + animation_delay + 's ease';
 	    input_background.style.transition = 'all ' + animation_delay + 's ease';
 	    input_background.style.opacity = '0';
-<<<<<<< HEAD
-
-	    // Hide notie.input on background click
-	    input_background.onclick = function () {
-=======
 	    
 	    // Hide notie.input on background click
 	    input_background.onclick = function() {
->>>>>>> 6f64196f
 	        if (background_click_dismiss) {
 	            input_hide();
 	        }
@@ -10570,11 +9973,7 @@
 	    input_inner.style.cursor = 'default';
 	    input_inner.style.backgroundColor = confirm_and_input_color_background;
 	    input_outer.appendChild(input_inner);
-<<<<<<< HEAD
-
-=======
 	    
->>>>>>> 6f64196f
 	    var input_div = document.createElement('div');
 	    input_div.id = input_div_id;
 	    input_div.style.boxSizing = 'border-box';
@@ -10584,15 +9983,9 @@
 	    input_div.style.cursor = 'default';
 	    input_div.style.backgroundColor = '#FFF';
 	    input_outer.appendChild(input_div);
-<<<<<<< HEAD
-
-	    var input_field = document.createElement('input');
-	    input_field.id = input_field_id;
-=======
 	    
 	    var input_field = document.createElement('input');
 	    input_field.id = input_field_id;    
->>>>>>> 6f64196f
 	    input_field.setAttribute('autocomplete', 'off');
 	    input_field.setAttribute('autocorrect', 'off');
 	    input_field.setAttribute('autocapitalize', 'off');
@@ -10607,16 +10000,8 @@
 	    input_field.style.border = '0';
 	    input_field.style.fontFamily = 'inherit';
 	    input_field.style.fontSize = font_size_big;
-<<<<<<< HEAD
-	    if (window.innerWidth <= font_change_screen_width) {
-	        input_field.style.fontSize = font_size_small;
-	    } else {
-	        input_field.style.fontSize = font_size_big;
-	    }
-=======
 	    if (window.innerWidth <= font_change_screen_width) { input_field.style.fontSize = font_size_small; }
 	    else { input_field.style.fontSize = font_size_big; }
->>>>>>> 6f64196f
 	    window.addEventListener('resize', debounce(resizeListener.bind(null, input_field), debounce_time), true);
 	    input_div.appendChild(input_field);
 
@@ -10638,61 +10023,31 @@
 	    input_no.style.width = '50%';
 	    input_no.style.cursor = 'pointer';
 	    input_no.style.backgroundColor = confirm_and_input_color_no_background;
-<<<<<<< HEAD
-	    input_no.onclick = function () {
-	        input_hide();
-	    };
-=======
 	    input_no.onclick = function() { input_hide(); }
->>>>>>> 6f64196f
 	    input_outer.appendChild(input_no);
 
 	    // Initialize input text
 	    var input_text = document.createElement('span');
 	    input_text.id = input_text_id;
 	    input_text.style.color = confirm_and_input_color_text;
-<<<<<<< HEAD
-	    if (window.innerWidth <= font_change_screen_width) {
-	        input_text.style.fontSize = font_size_small;
-	    } else {
-	        input_text.style.fontSize = font_size_big;
-	    }
-=======
 	    if (window.innerWidth <= font_change_screen_width) { input_text.style.fontSize = font_size_small; }
 	    else { input_text.style.fontSize = font_size_big; }
->>>>>>> 6f64196f
 	    window.addEventListener('resize', debounce(resizeListener.bind(null, input_text), debounce_time), true);
 	    input_inner.appendChild(input_text);
 
 	    var input_yes_text = document.createElement('span');
 	    input_yes_text.id = input_yes_text_id;
 	    input_yes_text.style.color = confirm_and_input_color_yes_text;
-<<<<<<< HEAD
-	    if (window.innerWidth <= font_change_screen_width) {
-	        input_yes_text.style.fontSize = font_size_small;
-	    } else {
-	        input_yes_text.style.fontSize = font_size_big;
-	    }
-=======
 	    if (window.innerWidth <= font_change_screen_width) { input_yes_text.style.fontSize = font_size_small; }
 	    else { input_yes_text.style.fontSize = font_size_big; }
->>>>>>> 6f64196f
 	    window.addEventListener('resize', debounce(resizeListener.bind(null, input_yes_text), debounce_time), true);
 	    input_yes.appendChild(input_yes_text);
 
 	    var input_no_text = document.createElement('span');
 	    input_no_text.id = input_no_text_id;
 	    input_no_text.style.color = confirm_and_input_color_no_text;
-<<<<<<< HEAD
-	    if (window.innerWidth <= font_change_screen_width) {
-	        input_no_text.style.fontSize = font_size_small;
-	    } else {
-	        input_no_text.style.fontSize = font_size_big;
-	    }
-=======
 	    if (window.innerWidth <= font_change_screen_width) { input_no_text.style.fontSize = font_size_small; }
 	    else { input_no_text.style.fontSize = font_size_big; }
->>>>>>> 6f64196f
 	    window.addEventListener('resize', debounce(resizeListener.bind(null, input_no_text), debounce_time), true);
 	    input_no.appendChild(input_no_text);
 
@@ -10705,22 +10060,6 @@
 	    var input_is_showing = false;
 
 	    function input(title, submit_text, cancel_text, type, placeholder, submit_callback, prefilled_value_optional) {
-<<<<<<< HEAD
-
-	        // Blur active element for use of enter key, focus input
-	        document.activeElement.blur();
-	        setTimeout(function () {
-	            input_field.focus();
-	        }, animation_delay * 1000);
-
-	        input_field.setAttribute('type', type);
-	        input_field.setAttribute('placeholder', placeholder);
-	        input_field.value = '';
-	        if (typeof prefilled_value_optional !== 'undefined' && prefilled_value_optional.length > 0) {
-	            input_field.value = prefilled_value_optional;
-	        }
-
-=======
 	        
 	        // Blur active element for use of enter key, focus input
 	        document.activeElement.blur();
@@ -10731,19 +10070,10 @@
 	        input_field.value = '';
 	        if (typeof prefilled_value_optional !== 'undefined' && prefilled_value_optional.length > 0) { input_field.value = prefilled_value_optional }
 	        
->>>>>>> 6f64196f
 	        if (alert_is_showing) {
 	            // Hide notie.alert
 	            clearTimeout(alert_timeout_1);
 	            clearTimeout(alert_timeout_2);
-<<<<<<< HEAD
-	            alert_hide(function () {
-	                input_show(title, submit_text, cancel_text, submit_callback);
-	            });
-	        } else {
-	            input_show(title, submit_text, cancel_text, submit_callback);
-	        }
-=======
 	            alert_hide(function() {
 	                input_show(title, submit_text, cancel_text, submit_callback);
 	            });
@@ -10752,28 +10082,18 @@
 	            input_show(title, submit_text, cancel_text, submit_callback);
 	        }
 
->>>>>>> 6f64196f
 	    }
 	    function input_show(title, submit_text, cancel_text, submit_callback) {
 
 	        scroll_disable();
 
 	        // Yes callback function
-<<<<<<< HEAD
-	        input_yes.onclick = function () {
-	            input_hide();
-	            setTimeout(function () {
-	                submit_callback(input_field.value);
-	            }, animation_delay * 1000 + 10);
-	        };
-=======
 	        input_yes.onclick = function() {
 	            input_hide();
 	            setTimeout(function() {
 	                submit_callback(input_field.value);
 	            }, (animation_delay * 1000 + 10));
 	        }
->>>>>>> 6f64196f
 
 	        function input_show_inner() {
 
@@ -10788,17 +10108,9 @@
 	            input_outer.style.top = '-' + input_outer.offsetHeight - 5 + 'px';
 	            input_background.style.display = 'block';
 
-<<<<<<< HEAD
-	            setTimeout(function () {
-
-	                if (shadow) {
-	                    input_outer.style.boxShadow = '0px 0px 10px 0px rgba(0,0,0,0.5)';
-	                }
-=======
 	            setTimeout(function() {
 
 	                if (shadow) { input_outer.style.boxShadow = '0px 0px 10px 0px rgba(0,0,0,0.5)'; }
->>>>>>> 6f64196f
 	                input_outer.style.MozTransition = 'all ' + animation_delay + 's ease';
 	                input_outer.style.WebkitTransition = 'all ' + animation_delay + 's ease';
 	                input_outer.style.transition = 'all ' + animation_delay + 's ease';
@@ -10806,31 +10118,16 @@
 	                input_outer.style.top = 0;
 	                input_background.style.opacity = '0.75';
 
-<<<<<<< HEAD
-	                setTimeout(function () {
-	                    input_is_showing = true;
-	                }, animation_delay * 1000 + 10);
-	            }, 20);
-=======
 	                setTimeout(function() {
 	                    input_is_showing = true;
 	                }, (animation_delay * 1000 + 10));
 
 	            }, 20);
 
->>>>>>> 6f64196f
 	        }
 
 	        if (input_is_showing) {
 	            input_hide();
-<<<<<<< HEAD
-	            setTimeout(function () {
-	                input_show_inner();
-	            }, animation_delay * 1000 + 10);
-	        } else {
-	            input_show_inner();
-	        }
-=======
 	            setTimeout(function() {
 	                input_show_inner();
 	            }, (animation_delay * 1000 + 10));
@@ -10839,7 +10136,6 @@
 	            input_show_inner();
 	        }
 
->>>>>>> 6f64196f
 	    }
 
 	    function input_hide() {
@@ -10847,36 +10143,19 @@
 	        input_outer.style.top = '-' + input_outer.offsetHeight - 5 + 'px';
 	        input_background.style.opacity = '0';
 
-<<<<<<< HEAD
-	        setTimeout(function () {
-
-	            if (shadow) {
-	                input_outer.style.boxShadow = '';
-	            }
-=======
 	        setTimeout(function() {
 
 	            if (shadow) { input_outer.style.boxShadow = ''; }
->>>>>>> 6f64196f
 	            input_outer.style.MozTransition = '';
 	            input_outer.style.WebkitTransition = '';
 	            input_outer.style.transition = '';
 	            input_background.style.display = 'none';
-<<<<<<< HEAD
-
-=======
 	            
->>>>>>> 6f64196f
 	            input_outer.style.top = '-10000px';
 
 	            scroll_enable();
 
 	            input_is_showing = false;
-<<<<<<< HEAD
-	        }, animation_delay * 1000 + 10);
-	    }
-
-=======
 
 	        }, (animation_delay * 1000 + 10));
 
@@ -10884,33 +10163,21 @@
 	    
 	    
 	    
->>>>>>> 6f64196f
 	    return {
 	        alert: alert,
 	        confirm: confirm,
 	        input: input
 	    };
-<<<<<<< HEAD
-	})();
-=======
 
 	}();
->>>>>>> 6f64196f
 
 	if (typeof module !== 'undefined' && module) {
 	    module.exports = notie;
 	}
-<<<<<<< HEAD
-	/* WEBPACK VAR INJECTION */}.call(exports, __webpack_require__(10)(module)))
-
-/***/ },
-/* 10 */
-=======
 	/* WEBPACK VAR INJECTION */}.call(exports, __webpack_require__(7)(module)))
 
 /***/ },
 /* 7 */
->>>>>>> 6f64196f
 /***/ function(module, exports) {
 
 	module.exports = function(module) {
@@ -10925,8 +10192,6 @@
 	}
 
 
-<<<<<<< HEAD
-=======
 /***/ },
 /* 8 */
 /***/ function(module, exports, __webpack_require__) {
@@ -11484,12 +10749,9 @@
 	function rotateVocab() {
 
 	  if (remainingVocab.length === 0) {
-	    console.log('no more vocab', answerCorrectness);
 	    makePost("/kw/summary/", answerCorrectness);
 	    return;
 	  }
-
-	  console.log('should not log on final review');
 
 	  $reviewsLeft.html(simpleStorage.get('reviewCount'));
 	  $reviewsDone.html(correctTotal);
@@ -11659,6 +10921,5 @@
 
 	/* WEBPACK VAR INJECTION */}.call(exports, {}))
 
->>>>>>> 6f64196f
 /***/ }
 /******/ ]);