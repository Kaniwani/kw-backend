from __future__ import absolute_import
import logging
from django.contrib.auth.models import User
import requests
from django.db.models import Min

from KW.celery import app as celery_app
from kw_webapp import constants
from kw_webapp.models import UserSpecific, Vocabulary, Profile, Level
from datetime import timedelta, datetime
from django.utils import timezone

logger = logging.getLogger('kw.tasks')


def past_time(hours_ago):
    """
    Generates a datetime object X hours in the past.

    :param hours_ago: number of hours ago you'd like a datetime for
    :return: a datetime object indicting the time it was hours_ago hours ago.
    """
    srs_level_hours = timedelta(hours=hours_ago)
    now = timezone.now()
    return now - srs_level_hours


@celery_app.task()
def all_srs(user=None):
    '''
    Task that performs an SRS update for users. Checks user current streak and last_reviewed_date in order to determine
    when the next review should be. If the time for the review is in the past, flag it for review for the user.

    :param user: Optional Param, the user to be updated. If left blank, will update all users.
    :return: None
    '''
    logger.info("Beginning SRS run for {}.".format(user or "all users"))
    hours = [4, 4, 8, 24, 72, 168, 336, 720, 2160]
    srs_level = zip(map(lambda x: past_time(x), hours), range(0, 9))
    for level in srs_level:
        if user:
            review_set = UserSpecific.objects.filter(user=user,
                                                     last_studied__lte=level[0],
                                                     streak=level[1],
                                                     needs_review=False)
        else:
            review_set = UserSpecific.objects.filter(last_studied__lte=level[0],
                                                     streak=level[1],
                                                     needs_review=False)
        if review_set.count() > 0:
            logger.info(
                    "{} has {} reviews for SRS level {}".format((user or "all users"), review_set.count(), level[1]))
        else:
            logger.info("{} has no reviews for SRS level {}".format((user or "all users"), level[1]))
        review_set.update(needs_review=True)
    logger.info("Finished SRS run for {}.".format(user or "all users"))


def get_vocab_by_meaning(meaning):
    """
    Searches for a vocabulary object based on its meaning.

    :param meaning: meaning to search for
    :return: the vocabulary object, or None
    """
    try:
        v = Vocabulary.objects.get(meaning=meaning)
    except Vocabulary.DoesNotExist:
        logger.error("While attempting to get vocabulary {} we could not find it!".format(meaning))
        raise Vocabulary.DoesNotExist("Couldn't find meaning: {}".format(meaning))
    else:
        return v


def associate_vocab_to_user(vocab, user):
    '''
    takes a vocab, and creates a UserSpecific object for the user based on it. Returns the vocab object.
    :param vocab: the vocabulary object to associate to the user.
    :param user: The user.
    :return: the vocabulary object after association to the user
    '''
    try:
        review, created = UserSpecific.objects.get_or_create(vocabulary=vocab, user=user)
        if created:
            review.needs_review = True
            review.next_review_date = timezone.now()
            review.save()
        return review, created

    except UserSpecific.MultipleObjectsReturned:
        us = UserSpecific.objects.filter(vocabulary=vocab, user=user)
        for u in us:
            logger.error(
                    "during {}'s WK sync, we received multiple UserSpecific objects. Details: {}".format(user.username,
                                                                                                         u))


def build_API_sync_string_for_user(user):
    '''
    Builds a vocabulary api string for the user which includes all relevant levels. Goes back 3 levels from current by default.

    :param user: The user to have their vocab updated
    :return: A fully formed and ready-to-request API string.
    '''
    api_call = "https://www.wanikani.com/api/user/{}/vocabulary/".format(user.profile.api_key)
    # if the user has unlocked recent levels, check for new vocab on them as well.
    for level in user.profile.unlocked_levels_list():
        api_call += str(level) + ","
    return api_call


def build_API_sync_string_for_user_for_levels(user, levels):
    '''
    Given a user, build a vocabulary request string based on their api key, for a particular level.
    :param user: The related user.
    :param level: The level of vocabulary we want to update.
    :return: The fully formatted API string that will provide.
    '''
    level_string = ",".join(str(level) for level in levels) if isinstance(levels, list) else levels
    api_call = "https://www.wanikani.com/api/user/{}/vocabulary/{}".format(user.profile.api_key, level_string)
    return api_call


def lock_level_for_user(requested_level, user):
    reviews = UserSpecific.objects.filter(user=user, vocabulary__reading__level=requested_level).distinct()
    count = reviews.count()
    reviews.delete()
    level = Level.objects.get(profile=user.profile, level=requested_level)
    user.profile.unlocked_levels.remove(level)
    return count


def unlock_all_possible_levels_for_user(user):
    """

    :param user: User to fully unlock.
    :return: The list of levels unlocked, how many vocab were unlocked, how many vocab remain locked (as they are locked in WK)
    """
    level_list = [level for level in range(1, user.profile.level + 1)]
    unlocked, locked = unlock_eligible_vocab_from_levels(user, level_list)
    return level_list, unlocked, locked


@celery_app.task()
def unlock_eligible_vocab_from_levels(user, levels):
    """
    I don't like duplicating code like this, but its for the purpose of reducing API call load on WaniKani. It's a hassle if the user caps out.
    :param user: user to add vocab to.
    :param levels: requested level unlock. This can also be a list.
    :return: unlocked count, locked count
    """

    api_string = build_API_sync_string_for_user_for_levels(user, levels)
    r = requests.get(api_string)
    unlocked, locked = process_vocabulary_response_for_unlock(user, r)
    return unlocked, locked


def get_wanikani_level_by_api_key(api_key):
    api_string = "https://www.wanikani.com/api/user/{}/user-information".format(api_key)
    r = requests.get(api_string)
    if r.status_code == 200:
        json_data = r.json()
        try:
            user_info = json_data["user_information"]
            level = user_info["level"]
            return level
        except KeyError:
            return None
        return


@celery_app.task()
def sync_user_profile_with_wk(user):
    '''
    Hits the WK api with user information in order to synchronize user metadata such as level and gravatar information.

    :param user: The user to sync their profile with WK.
    :return: boolean indicating the success of the API call.
    '''
    api_string = "https://www.wanikani.com/api/user/{}/user-information".format(user.profile.api_key)
    r = requests.get(api_string)
    if r.status_code == 200:
        json_data = r.json()
        try:
            user_info = json_data["user_information"]
            user.profile.level = user_info["level"]
            user.profile.title = user_info["title"]
            user.profile.join_date = datetime.utcfromtimestamp(user_info["creation_date"])
            user.profile.topics_count = user_info["topics_count"]
            user.profile.posts_count = user_info["posts_count"]
            user.profile.about = user_info["about"]
            user.profile.website = user_info["website"]
            user.profile.twitter = user_info["twitter"]
            if user.profile.follow_me:
                user.profile.unlocked_levels.get_or_create(level=user_info["level"])
            user.profile.gravatar = user_info["gravatar"]
            user.profile.api_valid = True
            user.profile.save()

            logger.info("Synced {}'s Profile.".format(user.username))
            return True
        except KeyError as e:
            user.profile.api_valid = False
            user.profile.save()

    else:
        return False


@celery_app.task()
def sync_with_wk(user, full_sync=False):
    '''
    Takes a user. Checks the vocab list from WK for all levels. If anything new has been unlocked on the WK side,
    it also unlocks it here on Kaniwani and creates a new review for the user.

    :param recent_only: if set to True, will sync only user's most recent 3 levels. This is for during login when it is synchronous.
    :param user: The user to check for new unlocks
    :return: None
    '''
    # We split this into two seperate API calls as we do not necessarily know the current level until
    # For the love of god don't delete this next line
    profile_sync_succeeded = sync_user_profile_with_wk(user)
    if user.profile.api_valid:
        if not full_sync:
            new_review_count, new_synonym_count = sync_recent_unlocked_vocab_with_wk(user)
        else:
            new_review_count, new_synonym_count = sync_unlocked_vocab_with_wk(user)
        return profile_sync_succeeded, new_review_count, new_synonym_count
    else:
        logger.warn(
                "Not attempting to sync, since API key is invalid, or user has indicated they do not want to be followed ")


def create_new_vocabulary(vocabulary_json):
    '''
    Creates a new vocabulary based on a json object provided by Wanikani and returns this vocabulary.
    :param vocabulary_json: A JSON object representing a single vocabulary, as provided by Wanikani.
    :return: The newly created Vocabulary object.
    '''

    character = vocabulary_json["character"]
    kana_list = [reading.strip() for reading in
                 vocabulary_json["kana"].split(",")]  # Splits out multiple readings for one vocab.
    meaning = vocabulary_json["meaning"]
    level = vocabulary_json["level"]
    vocab = Vocabulary.objects.create(meaning=meaning)
    for reading in kana_list:
        vocab.reading_set.get_or_create(kana=reading, character=character, level=level)
        logger.info("added reading to {}: {} ".format(vocab, reading))

    logger.info("Created new vocabulary with meaning {} and legal readings {}".format(meaning, kana_list))
    return vocab


def associate_readings_to_vocab(vocab, vocabulary_json):
    kana_list = [reading.strip() for reading in
                 vocabulary_json["kana"].split(",")]  # Splits out multiple readings for one vocab.
    character = vocabulary_json["character"]
    level = vocabulary_json["level"]
    for reading in kana_list:
        new_reading, created = vocab.reading_set.get_or_create(kana=reading, character=character, level=level)
        if created:
            logger.info("""Created new reading: {}, level {}
                                     associated to vocab {}""".format(new_reading.kana, new_reading.level,
                                                                      new_reading.vocabulary.meaning))
    return vocab


def get_or_create_vocab_by_json(vocab_json):
    '''
    if lookup by meaning fails, create a new vocab object and return it. See JSON Example here https://www.wanikani.com/api
    :param: vocab_json: a dictionary holding the information needed to create new vocabulary.
    :return:
    '''
    try:
        vocab = get_vocab_by_meaning(vocab_json['meaning'])
    except Vocabulary.DoesNotExist as e:
        vocab = create_new_vocabulary(vocab_json)
    return vocab


def add_synonyms_from_api_call_to_review(review, user_specific_json):
    new_synonym_count = 0
    if user_specific_json["user_synonyms"] is None:
        return review, new_synonym_count

    for synonym in user_specific_json["user_synonyms"]:
        _, created = review.synonym_set.get_or_create(text=synonym)
        if created:
            new_synonym_count += 1
    return review, new_synonym_count


def associate_synonyms_to_vocab(user, vocab, user_specific):
    review = None
    new_synonym_count = 0

    try:
        review = UserSpecific.objects.get(user=user, vocabulary=vocab)
        _, new_synonym_count = add_synonyms_from_api_call_to_review(review, user_specific)
    except UserSpecific.DoesNotExist:
        pass

    return review, new_synonym_count


def get_users_reviews(user):
    if user.profile.only_review_burned:
        return UserSpecific.objects.filter(user=user, wanikani_burned=True, hidden=False)
    else:
        return UserSpecific.objects.filter(user=user, hidden=False)


def get_users_current_reviews(user):
    if user.profile.only_review_burned:
        return UserSpecific.objects.filter(user=user,
                                           needs_review=True,
                                           wanikani_burned=True,
                                           hidden=False,
                                           burned=False)
    else:
        return UserSpecific.objects.filter(user=user,
                                           needs_review=True,
                                           hidden=False,
                                           burned=False)


def get_users_future_reviews(user):
    if user.profile.only_review_burned:
        return UserSpecific.objects.filter(user=user,
                                           needs_review=False,
                                           wanikani_burned=True,
                                           hidden=False,
                                           burned=False).annotate(Min('next_review_date')).order_by('next_review_date')
    else:
        return UserSpecific.objects.filter(user=user,
                                           needs_review=False,
                                           hidden=False,
                                           burned=False).annotate(Min('next_review_date')).order_by('next_review_date')


def process_vocabulary_response_for_unlock(user, response):
    """
    Given a response object from Requests.get(), iterate over the list of vocabulary, and synchronize the user.
    :param user:
    :param response:
    :return:
    """
    r = response
    if r.status_code == 200:
        json_data = r.json()
        vocab_list = json_data['requested_information']
        vocab_list = [vocab_json for vocab_json in vocab_list if
                      vocab_json['user_specific'] is not None]  # filters out locked items.
        unlocked = len(vocab_list)
        locked = len(json_data['requested_information']) - unlocked
        for vocabulary_json in vocab_list:
            user_specific = vocabulary_json['user_specific']
            vocab = get_or_create_vocab_by_json(vocabulary_json)
            vocab = associate_readings_to_vocab(vocab, vocabulary_json)
            new_review, created = associate_vocab_to_user(vocab, user)
            new_review, synonyms_added_count = add_synonyms_from_api_call_to_review(new_review, user_specific)
            new_review.wanikani_srs = user_specific["srs"]
            new_review.wanikani_srs_numeric = user_specific["srs_numeric"]
            new_review.wanikani_burned = user_specific["burned"]
            new_review.save()
        logger.info("Unlocking level for {}".format(user.username))
        return unlocked, locked
    else:
        logger.error("{} COULD NOT Unlock Level. {}}".format(user.username, r.status_code))
        return 0, 0


def process_vocabulary_response_for_user(user, response):
    """
    Given a response object from Requests.get(), iterate over the list of vocabulary, and synchronize the user.
    :param user:
    :param response:
    :return:
    """
    r = response
    new_review_count = 0
    new_synonym_count = 0
    if r.status_code == 200:
        json_data = r.json()
        vocab_list = json_data['requested_information']
        vocab_list = [vocab_json for vocab_json in vocab_list if
                      vocab_json['user_specific'] is not None]  # filters out locked items.
        for vocabulary_json in vocab_list:
            user_specific = vocabulary_json['user_specific']
            vocab = get_or_create_vocab_by_json(vocabulary_json)
            vocab = associate_readings_to_vocab(vocab, vocabulary_json)
            if user.profile.follow_me:
                new_review, created = associate_vocab_to_user(vocab, user)
                if created:
                    new_review_count += 1
                new_review, synonyms_added_count = add_synonyms_from_api_call_to_review(new_review, user_specific)
                new_synonym_count += synonyms_added_count
            else:  # User does not want to be followed, so we prevent creation of new vocab, and sync only synonyms instead.
                new_review, synonyms_added_count = associate_synonyms_to_vocab(user, vocab, user_specific)
                new_synonym_count += synonyms_added_count
            if new_review:
                new_review.wanikani_srs = user_specific["srs"]
                new_review.wanikani_srs_numeric = user_specific["srs_numeric"]
                new_review.wanikani_burned = user_specific["burned"]
                new_review.save()
        logger.info("Synced Vocabulary for {}".format(user.username))
        return new_review_count, new_synonym_count
    else:
        logger.error("{} COULD NOT SYNC WITH WANIKANI. RETURNED STATUS CODE: {}".format(user.username, r.status_code))
        return 0, 0


def sync_recent_unlocked_vocab_with_wk(user):
    if user.profile.unlocked_levels_list():
        levels = [level for level in range(user.profile.level - 2, user.profile.level + 1) if
                  level in user.profile.unlocked_levels_list()]
        if levels:
            request_string = build_API_sync_string_for_user_for_levels(user, levels)
            r = requests.get(request_string)
            new_review_count, new_synonym_count = process_vocabulary_response_for_user(user, r)
            return new_review_count, new_synonym_count
    return 0, 0


def sync_unlocked_vocab_with_wk(user):
    if user.profile.unlocked_levels_list():
        request_string = build_API_sync_string_for_user(user)
        r = requests.get(request_string)
        new_review_count, new_synonym_count = process_vocabulary_response_for_user(user, r)
        return new_review_count, new_synonym_count
    else:
        return 0, 0


@celery_app.task()
def sync_all_users_to_wk():
    '''
    calls sync_with_wk for all users, causing all users to have their newly unlocked vocabulary synchronized to KW.

    :return: the number of users successfully synced to WK.
    '''
    logger.info("Beginning Bi-daily Sync for all user!")
    users = User.objects.all().exclude(profile__isnull=True)
    affected_count = 0
    for user in users:
        sync_with_wk.delay(user)
        affected_count += 1
    return affected_count


@celery_app.task()
def repopulate():
    '''
    A task that uses my personal API key in order to re-sync the database. Koichi often decides to switch things around
    on a level-per-level basis, or add synonyms, or change which readings are allowed. This method attempts to synchronize
    our data sets.

    :return:
    '''
    url = "https://www.wanikani.com/api/user/" + constants.API_KEY + "/vocabulary/{}"
    logger.info("Staring DB Repopulation from WaniKani")
    for level in range(constants.LEVEL_MIN, constants.LEVEL_MAX + 1):
        r = requests.get(url.format(level))
        if r.status_code == 200:
            json_data = r.json()
            vocabulary_list = json_data['requested_information']
            for vocabulary in vocabulary_list:
                sync_single_vocabulary_item_by_json(vocabulary)
        else:
            logger.error("Status code returned from WaniKani API was not 200! It was {}".format(r.status_code))


def sync_single_vocabulary_item_by_json(vocabulary_json):
    meaning = vocabulary_json["meaning"]
    new_vocab, created = Vocabulary.objects.get_or_create(meaning=meaning)
    associate_readings_to_vocab(new_vocab, vocabulary_json)
    if created:
        logger.info("Found new Vocabulary item from WaniKani:{}".format(new_vocab.meaning))


def correct_next_review_times():
    '''
    This is a one-time function that will need to be called when update 0.2 is pushed.
    Seeing as we are adding a new field, ,which gets automatically calculated upon new reviews,
    we must execute a one-time fix for all extant reviews.

    :return: The number of affected reviews
    '''
    us = UserSpecific.objects.filter(next_review_date=None, streak__lte=8)
    for review in us:
        review.next_review_date = review.last_studied + timedelta(hours=constants.SRS_TIMES[review.streak])
        # TODO dump this before the push.
        review.save()

    return us.count()


def pull_user_synonyms_by_level(user, level):
    '''
    Retrieves vocabulary list from the WK API, specifically searching to pull in synonyms.

    :param user: User to pull WK synonyms or
    :param level: The level for synonyms that should be pulled
    :return: None
    '''
    request_string = build_API_sync_string_for_user_for_levels(user, level)
    r = requests.get(request_string)
    if r.status_code == 200:
        json_data = r.json()
        try:
            vocabulary_list = json_data['requested_information']
            for vocabulary in vocabulary_list:
                meaning = vocabulary["meaning"]
                if vocabulary['user_specific'] and vocabulary['user_specific']['user_synonyms']:
                    try:
                        review = UserSpecific.objects.get(user=user, vocabulary__meaning=meaning)
                        for synonym in vocabulary['user_specific']['user_synonyms']:
                            review.synonym_set.get_or_create(text=synonym)
                        review.save()
                    except UserSpecific.DoesNotExist as e:
                        logger.error("Couldn't pull review during a synonym sync: {}".format(e))
                    except KeyError as e:
                        logger.error("No user_specific or synonyms?: {}".format(json_data))
                    except UserSpecific.MultipleObjectsReturned:
                        reviews = UserSpecific.objects.filter(user=user, vocabulary__meaning=meaning)
                        for review in reviews:
                            logger.error(
                                    "Found something janky! Multiple reviews under 1 vocab meaning?!?: {}".format(
                                            review))
        except KeyError:
            logger.error("NO requested info?: {}".format(json_data))
    else:
        logger.error("Status code returned from WaniKani API was not 200! It was {}".format(r.status_code))


def pull_all_user_synonyms(user=None):
    '''
    Syncs up the user's synonyms for WK for all levels that they have currently unlocked.

    :param user: The user to pull all synonyms for
    :return: None
    '''
    if user:
        for level in user.profile.unlocked_levels_list():
            pull_user_synonyms_by_level(user, level)
            logger.info("Pulled user synonyms for {}".format(user.username))
    else:
        for profile in Profile.objects.all():
            if len(profile.api_key) == 32:
                user = profile.user
                for level in profile.unlocked_levels_list():
                    pull_user_synonyms_by_level(user, level)
<<<<<<< HEAD
                logger.info("Pulled user synonyms for {}".format(user.username))



def user_returns_from_vacation(user):
    logger.info("{} has returned from vacation!".format(user.username))
    users_reviews = UserSpecific.objects.filter(user=user)
    vacation_date = user.profile.vacation_date
    if vacation_date:
        elapsed_vacation_time = timezone.now() - vacation_date
        logger.info("timedelta is: {}".format(str(elapsed_vacation_time)))
        for review in users_reviews:
            logger.info(review.last_studied)
            review.last_studied += elapsed_vacation_time
            review.save()
            logger.info(review.last_studied)
    user.profile.vacation_date = None
    user.profile.save()
=======
                logger.info("Pulled user synonyms for {}".format(user.username))
>>>>>>> b9c9410c
<|MERGE_RESOLUTION|>--- conflicted
+++ resolved
@@ -552,9 +552,7 @@
                 user = profile.user
                 for level in profile.unlocked_levels_list():
                     pull_user_synonyms_by_level(user, level)
-<<<<<<< HEAD
                 logger.info("Pulled user synonyms for {}".format(user.username))
-
 
 
 def user_returns_from_vacation(user):
@@ -570,7 +568,4 @@
             review.save()
             logger.info(review.last_studied)
     user.profile.vacation_date = None
-    user.profile.save()
-=======
-                logger.info("Pulled user synonyms for {}".format(user.username))
->>>>>>> b9c9410c
+    user.profile.save()