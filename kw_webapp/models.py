--- conflicted
+++ resolved
@@ -48,14 +48,14 @@
 
     #General user-changeable settings
     unlocked_levels = models.ManyToManyField(Level)
-<<<<<<< HEAD
-    vacation_date = models.DateTimeField(default=None, null=True, blank=True)
-=======
     follow_me = models.BooleanField(default=True)
     auto_expand_answer_on_failure = models.BooleanField(default=False)
     auto_advance_on_success = models.BooleanField(default=False)
     only_review_burned = models.BooleanField(default=False)
->>>>>>> b9c9410c
+
+    #Vacation Settings
+    on_vacation = models.BooleanField(default=False)
+    vacation_date = models.DateTimeField(default=None, null=True, blank=True)
 
     def unlocked_levels_list(self):
         x = self.unlocked_levels.values_list('level')
@@ -129,13 +129,6 @@
     def remove_synonym(self, text):
         self.synonym_set.remove(Synonym.objects.get(text=text))
 
-    def synonyms_list(self):
-        return [synonym.text for synonym in self.synonym_set.all()]
-
-    def synonyms_string(self):
-        return ",".join([synonym.text for synonym in self.synonym_set.all()])
-
-
     def __str__(self):
         return "{} - {} - c:{} - i:{} - s:{} - ls:{} - nr:{} - uld:{}".format(self.vocabulary.meaning,
                                                                      self.user.username,
@@ -147,11 +140,6 @@
                                                                      self.unlock_date)
 
 
-<<<<<<< HEAD
-
-
-=======
->>>>>>> b9c9410c
 class Synonym(models.Model):
     text = models.CharField(max_length=255, blank=False, null=False)
     review = models.ForeignKey(UserSpecific, null=True)
