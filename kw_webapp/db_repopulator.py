import requests
import logging
from kw_webapp.models import Vocabulary

url = "https://www.wanikani.com/api/user/99c4bab4d2c59ad514e2a7105fbb3bf7/vocabulary/{}"

logger = logging.getLogger("kw.db_repopulator")


def repopulate():
<<<<<<< HEAD
    logger.info("Starting DB Repopulation from WaniKani")
    for level in range(1, 51):
=======
    logger.info("Staring DB Repopulation from WaniKani")
    for level in range(1, 61):
>>>>>>> 26fbfb12
        r = requests.get(
            url.format(level))
        if r.status_code == 200:
            json_data = r.json()
            vocabulary_list = json_data['requested_information']
            for vocabulary in vocabulary_list:
                character = vocabulary["character"]
                kana = [reading.strip() for reading in vocabulary["kana"].split(",")]#Splits out multiple readings for one vocab.
                meaning = vocabulary["meaning"]
                level = vocabulary["level"]
                new_vocab, created = Vocabulary.objects.get_or_create(
                    meaning=meaning)
                if created:
                    logger.info("Found new Vocabulary item from WaniKani:{}".format(new_vocab.meaning))   
                for reading in kana:
                    new_reading, created = new_vocab.reading_set.get_or_create(
                        kana=reading, character=character, level=level)
                    if created:
                        logger.info("""Created new reading: {}, level {} 
                                     associated to vocab {}""".format(new_reading.kana,new_reading.level, new_reading.vocabulary.meaning))
        else:
            logger.error("Status code returned from WaniKani API was not 200! It was {}".format(r.status_code))<|MERGE_RESOLUTION|>--- conflicted
+++ resolved
@@ -8,13 +8,8 @@
 
 
 def repopulate():
-<<<<<<< HEAD
-    logger.info("Starting DB Repopulation from WaniKani")
-    for level in range(1, 51):
-=======
     logger.info("Staring DB Repopulation from WaniKani")
     for level in range(1, 61):
->>>>>>> 26fbfb12
         r = requests.get(
             url.format(level))
         if r.status_code == 200:
@@ -28,12 +23,12 @@
                 new_vocab, created = Vocabulary.objects.get_or_create(
                     meaning=meaning)
                 if created:
-                    logger.info("Found new Vocabulary item from WaniKani:{}".format(new_vocab.meaning))   
+                    logger.info("Found new Vocabulary item from WaniKani:{}".format(new_vocab.meaning))
                 for reading in kana:
                     new_reading, created = new_vocab.reading_set.get_or_create(
                         kana=reading, character=character, level=level)
                     if created:
-                        logger.info("""Created new reading: {}, level {} 
+                        logger.info("""Created new reading: {}, level {}
                                      associated to vocab {}""".format(new_reading.kana,new_reading.level, new_reading.vocabulary.meaning))
         else:
             logger.error("Status code returned from WaniKani API was not 200! It was {}".format(r.status_code))