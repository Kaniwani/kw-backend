--- conflicted
+++ resolved
@@ -15,21 +15,15 @@
         {% for review in incorrect %}
           <li class="vocab-card">
             <div class="vocab-base">
-              <span class="meaning">{{ review.vocabulary.meaning }}</span>
-              {% for reading in review.vocabulary.reading_set.all %}
-                <a href="{% url "kw:vocab" %}{{ reading.level }}#vocab{{ review.id }}" class="readingset">
-<<<<<<< HEAD
-                  {% ifchanged %}<span lang="ja" class="kanji">{{ reading.character }}</span> {% endifchanged %}
-                  <span lang="ja" class="kana">{{ reading.kana }}</span>
-=======
-                  <div class="ja">
+              <a href="{% url "kw:vocab" %}{{ reading.level }}#vocab{{ review.id }}" class="readingset">
+                <div class="ja">
+                  {% for reading in review.vocabulary.reading_set.all %}
                     <span lang="ja" class="kana">{{ reading.kana }}</span>
-                    <span lang="ja" class="kanji">{{ reading.character }}</span>
-                  </div>
-                  <span class="meaning">{{ review.vocabulary.meaning }}</span>
->>>>>>> 8cb45215
-                </a>
-              {% endfor %}
+                    {% ifchanged %}<span lang="ja" class="kanji">{{ reading.character }}</span> {% endifchanged %}
+                  {% endfor %}
+                </div>
+                <div class="meaning">{{ review.vocabulary.meaning }}</div>
+              </a>
             </div>
           </li>
         {% endfor %}
