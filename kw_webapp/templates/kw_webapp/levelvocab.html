--- conflicted
+++ resolved
@@ -18,23 +18,15 @@
             data-pk="{{ review.id }}">
 
         <div class="vocab-base">
-        <div class="readingset">
-          <span class="meaning">{{ review.vocabulary.meaning }}</span>
-          {% for reading in review.vocabulary.reading_set.all %}
-<<<<<<< HEAD
-              {% ifchanged %}<span lang="ja" class="kanji">{{ reading.character }}</span> {% endifchanged %}
-              <span lang="ja" class="kana">{{ reading.kana }}</span>
-            </div>
-=======
-            <dl class="readingset">
-              <span class="ja">
+          <dl class="readingset">
+            <span class="ja">
+              {% for reading in review.vocabulary.reading_set.all %}
                 <dt lang="ja" class="kana">{{ reading.kana }}</dt>
-                <dt lang="ja" class="kanji">{{ reading.character }}</dt>
-              </span>
-              <dd class="meaning">{{ reading.vocabulary.meaning }}</dd>
-            </dl>
->>>>>>> 8cb45215
-          {% endfor %}
+                {% ifchanged %}<dt lang="ja" class="kanji">{{ reading.character }}</dt>{% endifchanged %}
+              {% endfor %}
+            </span>
+            <dd class="meaning">{{ review.vocabulary.meaning }}</dd>
+          </dl>
 
           {% if review.hidden %}
             <span class="icon -lockstatus i-unlock"></span>
