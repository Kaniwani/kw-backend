{% extends "kw_webapp/logged_in.html" %}
{% block title %}| About{% endblock %}

{% block content %}

  {{ block.super }}

  <section class="about-section">
    <div class="inner">

      <div class="row">
        <div class="col">
          <h1>What’s this all about then?</h1>
          <p>KaniWani is a companion website to <a href="//www.WaniKani.com">WaniKani</a>, an SRS tool for kanji and vocabulary memorization. I found that WaniKani helped a lot with being able to recognize and read Kanji, but really didn’t help that much in trying to recall words without the visual stimulation of the Kanji. KaniWani attempts to bridge that gap by using your WaniKani information and force you to do the opposite of what you normally do.</p>
        </div>
      </div>

      <div class="row">
        <div class="col col-half">
          <h2>Moving Forward</h2>
          <p>KaniWani starts off at your current WK level, so you don’t have to go through all the previous levels unless you want to.</p>
        </div>
        <div class="col col-half">
          <h2>Unlocking the Past</h2>
          <p>Manually <a href="{% url "kw:vocab" %}">unlock or relock previous levels</a> to manage the vocabulary in your review schedule.</p>
        </div>
      </div>

      <div class="row">
        <div class="col col-half">
          <h2>Follow WaniKani</h2>
          <p>You unlock new KaniWani vocab as you unlock new WaniKani vocab. Toggle this feature on/off <a href="{% url "kw:settings" %}">on your settings page</a>.</p>
        </div>
        <div class="col col-half">
          <h2>Keyboard Warrior</h2>
          <p>During reviews, press <b>P</b> to show the Phonetic reading, <b>K</b> to show the actual Kanji in the vocabulary, and <b>F</b> shows both (a la WaniKani).</p>
        </div>
      </div>
      <div class="row">
        <div class="col col-half">
          <h2>Vocab Synergy</h2>
          <p>Words in WaniKani that have the same identical base meaning but different readings get combined. For example, when you see the word "Father" you can answer either "ちちおや" or "おとうさん" (but <em>not</em> Anakin Skywalker).</p>
        </div>
        <div class="col col-half">
          <h2>SRS to the Max</h2>
          <p>The algorithm is identical to WaniKani’s SRS, in that the more often you correctly answer a review, the less often you will see it — until it is burnt. SRS updates on the server every 15 minutes, but if you’re impatient you can hit the little refresh button to see if there are any new reviews for you.</p>
        </div>
      </div>

    </div>
  </section>

<<<<<<< HEAD
</div>
<!-- / .site-content -->
{% include 'partials/site-footer.html' %}
=======
>>>>>>> 93d84ce3

{% endblock content %}<|MERGE_RESOLUTION|>--- conflicted
+++ resolved
@@ -50,11 +50,8 @@
     </div>
   </section>
 
-<<<<<<< HEAD
 </div>
 <!-- / .site-content -->
 {% include 'partials/site-footer.html' %}
-=======
->>>>>>> 93d84ce3
 
 {% endblock content %}