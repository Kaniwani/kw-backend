--- conflicted
+++ resolved
@@ -5,11 +5,7 @@
   font-size: 0;
 
   .list {
-<<<<<<< HEAD
-    @extend %plainlist;
-=======
     @include plainlist;
->>>>>>> ef4ff001
 
     .item {
       @extend %h4;
@@ -24,38 +20,6 @@
 
       &:hover {
         opacity: 1;
-<<<<<<< HEAD
-        &.-apprentice .icon { color: mix($white, $pink, 55%); }
-        &.-guru .icon { color: mix($white, $purple, 55%); }
-        &.-master .icon { color: mix($white, $blue-dark, 55%); }
-        &.-enlightened .icon { color: mix($white, $blue-light, 55%); }
-        &.-burned .icon { color: mix($white, $black-light, 55%); }
-      }
-
-      .link {
-        display: inline-block;
-        width: 100%;
-        padding: 0 .4em .75em;
-      }
-
-      // .title,
-      .count {
-        display: block;
-        font-weight: 600;
-        line-height: 1.3;
-        margin: 0 auto;
-        color: $white;
-        font-size: 16px;
-        font-size: responsive 13px 21px;
-        font-range: 400px 1400px;
-        text-shadow: $shadow-text-thin;
-        @include media($bp-md) {
-          display: inline-block;
-          line-height: 1;
-        }
-      }
-
-=======
 
         &.-apprentice .icon {
           color: mix($white, $pink, 55%);
@@ -93,7 +57,7 @@
         margin: 0 auto;
         color: $white;
         font-size: 16px;
-        font-size: responsive 13px 20px;
+        font-size: responsive 13px 21px;
         font-range: 400px 1400px;
         text-shadow: $shadow-text-thin;
 
@@ -103,26 +67,15 @@
         }
       }
 
->>>>>>> ef4ff001
       .icon {
         text-shadow: $shadow-text-thin;
         transition: color .2s ease-out;
         color: $white;
-<<<<<<< HEAD
         font-size: responsive 26px 34px;
         font-range: 400px 1000px;
         margin: 0 auto;
         display: inline-block;
         line-height: 1.3;
-=======
-        font-size: responsive 26px 32px;
-        font-range: 400px 1000px;
-        display: inline-block;
-        vertical-align: middle;
-        margin: 0 auto;
-        line-height: 1.3;
-
->>>>>>> ef4ff001
         @include media($bp-md) {
           margin-right: 3px;
           line-height: .9;
