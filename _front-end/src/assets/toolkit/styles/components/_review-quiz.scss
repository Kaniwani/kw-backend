--- conflicted
+++ resolved
@@ -42,26 +42,6 @@
     }
   }
 }
-
-<<<<<<< HEAD
-.lower {
-
-  .answerpanel {
-    position: relative;
-    padding: 0;
-    margin: 0;
-    border: 0;
-    outline: none;
-    // ios has rounded inputs by default ffs
-    -webkit-appearance: none;
-    border-radius: 0;
-    // when input shakes left/right on incorrect this color will show at edges
-    // otherwise never seen
-    background-color: $red;
-  }
-=======
->>>>>>> c444867d
-
 
 .answerpanel {
   position: relative;
