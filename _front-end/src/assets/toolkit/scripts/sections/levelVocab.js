--- conflicted
+++ resolved
@@ -22,8 +22,6 @@
   }
 }
 
-<<<<<<< HEAD
-=======
 // refactor to use accordiontoggle
 function toggleVocabExpand(event) {
   event.preventDefault();
@@ -40,7 +38,6 @@
   });
 }
 
->>>>>>> 43d412b6
 function handleIconClick(event) {
   let $icon = $(this),
       $card = $icon.closest('.vocab-card'),
